--- conflicted
+++ resolved
@@ -784,19 +784,12 @@
     @support.reap_threads
     def test_quick_connect(self):
         # see: http://bugs.python.org/issue10340
-<<<<<<< HEAD
         if self.family in (socket.AF_INET, getattr(socket, "AF_INET6", object())):
             server = BaseServer(self.family, self.addr)
             t = threading.Thread(target=lambda: asyncore.loop(timeout=0.1,
                                                               count=500))
             t.start()
-
-=======
-        server = TCPServer()
-        t = threading.Thread(target=lambda: asyncore.loop(timeout=0.1, count=500))
-        t.start()
-        self.addCleanup(t.join)
->>>>>>> ce1519d2
+            self.addCleanup(t.join)
 
             s = socket.socket(self.family, socket.SOCK_STREAM)
             s.settimeout(.2)
