/*
 * Secret Labs' Regular Expression Engine
 *
 * regular expression matching engine
 *
 * partial history:
 * 1999-10-24 fl  created (based on existing template matcher code)
 * 2000-03-06 fl  first alpha, sort of
 * 2000-08-01 fl  fixes for 1.6b1
 * 2000-08-07 fl  use PyOS_CheckStack() if available
 * 2000-09-20 fl  added expand method
 * 2001-03-20 fl  lots of fixes for 2.1b2
 * 2001-04-15 fl  export copyright as Python attribute, not global
 * 2001-04-28 fl  added __copy__ methods (work in progress)
 * 2001-05-14 fl  fixes for 1.5.2 compatibility
 * 2001-07-01 fl  added BIGCHARSET support (from Martin von Loewis)
 * 2001-10-18 fl  fixed group reset issue (from Matthew Mueller)
 * 2001-10-20 fl  added split primitive; reenable unicode for 1.6/2.0/2.1
 * 2001-10-21 fl  added sub/subn primitive
 * 2001-10-24 fl  added finditer primitive (for 2.2 only)
 * 2001-12-07 fl  fixed memory leak in sub/subn (Guido van Rossum)
 * 2002-11-09 fl  fixed empty sub/subn return type
 * 2003-04-18 mvl fully support 4-byte codes
 * 2003-10-17 gn  implemented non recursive scheme
 *
 * Copyright (c) 1997-2001 by Secret Labs AB.  All rights reserved.
 *
 * This version of the SRE library can be redistributed under CNRI's
 * Python 1.6 license.  For any other use, please contact Secret Labs
 * AB (info@pythonware.com).
 *
 * Portions of this engine have been developed in cooperation with
 * CNRI.  Hewlett-Packard provided funding for 1.6 integration and
 * other compatibility work.
 */

#ifndef SRE_RECURSIVE

static char copyright[] =
    " SRE 2.2.2 Copyright (c) 1997-2002 by Secret Labs AB ";

#define PY_SSIZE_T_CLEAN

#include "Python.h"
#include "structmember.h" /* offsetof */

#include "sre.h"

#include <ctype.h>

/* name of this module, minus the leading underscore */
#if !defined(SRE_MODULE)
#define SRE_MODULE "sre"
#endif

#define SRE_PY_MODULE "re"

/* defining this one enables tracing */
#undef VERBOSE

/* defining this enables unicode support (default under 1.6a1 and later) */
#define HAVE_UNICODE

/* -------------------------------------------------------------------- */
/* optional features */

/* enables fast searching */
#define USE_FAST_SEARCH

/* enables copy/deepcopy handling (work in progress) */
#undef USE_BUILTIN_COPY

/* -------------------------------------------------------------------- */

#if defined(_MSC_VER)
#pragma optimize("agtw", on) /* doesn't seem to make much difference... */
#pragma warning(disable: 4710) /* who cares if functions are not inlined ;-) */
/* fastest possible local call under MSVC */
#define LOCAL(type) static __inline type __fastcall
#elif defined(USE_INLINE)
#define LOCAL(type) static inline type
#else
#define LOCAL(type) static type
#endif

/* error codes */
#define SRE_ERROR_ILLEGAL -1 /* illegal opcode */
#define SRE_ERROR_STATE -2 /* illegal state */
#define SRE_ERROR_RECURSION_LIMIT -3 /* runaway recursion */
#define SRE_ERROR_MEMORY -9 /* out of memory */
#define SRE_ERROR_INTERRUPTED -10 /* signal handler raised exception */

#if defined(VERBOSE)
#define TRACE(v) printf v
#else
#define TRACE(v)
#endif

/* -------------------------------------------------------------------- */
/* search engine state */

/* default character predicates (run sre_chars.py to regenerate tables) */

#define SRE_DIGIT_MASK 1
#define SRE_SPACE_MASK 2
#define SRE_LINEBREAK_MASK 4
#define SRE_ALNUM_MASK 8
#define SRE_WORD_MASK 16

/* FIXME: this assumes ASCII.  create tables in init_sre() instead */

static char sre_char_info[128] = { 0, 0, 0, 0, 0, 0, 0, 0, 0, 2, 6, 2,
2, 2, 0, 0, 0, 0, 0, 0, 0, 0, 0, 0, 0, 0, 0, 0, 0, 0, 0, 0, 2, 0, 0,
0, 0, 0, 0, 0, 0, 0, 0, 0, 0, 0, 0, 0, 25, 25, 25, 25, 25, 25, 25, 25,
25, 25, 0, 0, 0, 0, 0, 0, 0, 24, 24, 24, 24, 24, 24, 24, 24, 24, 24,
24, 24, 24, 24, 24, 24, 24, 24, 24, 24, 24, 24, 24, 24, 24, 24, 0, 0,
0, 0, 16, 0, 24, 24, 24, 24, 24, 24, 24, 24, 24, 24, 24, 24, 24, 24,
24, 24, 24, 24, 24, 24, 24, 24, 24, 24, 24, 24, 0, 0, 0, 0, 0 };

static char sre_char_lower[128] = { 0, 1, 2, 3, 4, 5, 6, 7, 8, 9,
10, 11, 12, 13, 14, 15, 16, 17, 18, 19, 20, 21, 22, 23, 24, 25, 26,
27, 28, 29, 30, 31, 32, 33, 34, 35, 36, 37, 38, 39, 40, 41, 42, 43,
44, 45, 46, 47, 48, 49, 50, 51, 52, 53, 54, 55, 56, 57, 58, 59, 60,
61, 62, 63, 64, 97, 98, 99, 100, 101, 102, 103, 104, 105, 106, 107,
108, 109, 110, 111, 112, 113, 114, 115, 116, 117, 118, 119, 120, 121,
122, 91, 92, 93, 94, 95, 96, 97, 98, 99, 100, 101, 102, 103, 104, 105,
106, 107, 108, 109, 110, 111, 112, 113, 114, 115, 116, 117, 118, 119,
120, 121, 122, 123, 124, 125, 126, 127 };

#define SRE_IS_DIGIT(ch)\
    ((ch) < 128 ? (sre_char_info[(ch)] & SRE_DIGIT_MASK) : 0)
#define SRE_IS_SPACE(ch)\
    ((ch) < 128 ? (sre_char_info[(ch)] & SRE_SPACE_MASK) : 0)
#define SRE_IS_LINEBREAK(ch)\
    ((ch) < 128 ? (sre_char_info[(ch)] & SRE_LINEBREAK_MASK) : 0)
#define SRE_IS_ALNUM(ch)\
    ((ch) < 128 ? (sre_char_info[(ch)] & SRE_ALNUM_MASK) : 0)
#define SRE_IS_WORD(ch)\
    ((ch) < 128 ? (sre_char_info[(ch)] & SRE_WORD_MASK) : 0)

static unsigned int sre_lower(unsigned int ch)
{
    return ((ch) < 128 ? (unsigned int)sre_char_lower[ch] : ch);
}

/* locale-specific character predicates */
/* !(c & ~N) == (c < N+1) for any unsigned c, this avoids
 * warnings when c's type supports only numbers < N+1 */
#define SRE_LOC_IS_DIGIT(ch) (!((ch) & ~255) ? isdigit((ch)) : 0)
#define SRE_LOC_IS_SPACE(ch) (!((ch) & ~255) ? isspace((ch)) : 0)
#define SRE_LOC_IS_LINEBREAK(ch) ((ch) == '\n')
#define SRE_LOC_IS_ALNUM(ch) (!((ch) & ~255) ? isalnum((ch)) : 0)
#define SRE_LOC_IS_WORD(ch) (SRE_LOC_IS_ALNUM((ch)) || (ch) == '_')

static unsigned int sre_lower_locale(unsigned int ch)
{
    return ((ch) < 256 ? (unsigned int)tolower((ch)) : ch);
}

/* unicode-specific character predicates */

#define SRE_UNI_IS_DIGIT(ch) Py_UNICODE_ISDECIMAL(ch)
#define SRE_UNI_IS_SPACE(ch) Py_UNICODE_ISSPACE(ch)
#define SRE_UNI_IS_LINEBREAK(ch) Py_UNICODE_ISLINEBREAK(ch)
#define SRE_UNI_IS_ALNUM(ch) Py_UNICODE_ISALNUM(ch)
#define SRE_UNI_IS_WORD(ch) (SRE_UNI_IS_ALNUM(ch) || (ch) == '_')

static unsigned int sre_lower_unicode(unsigned int ch)
{
    return (unsigned int) Py_UNICODE_TOLOWER(ch);
}

LOCAL(int)
sre_category(SRE_CODE category, unsigned int ch)
{
    switch (category) {

    case SRE_CATEGORY_DIGIT:
        return SRE_IS_DIGIT(ch);
    case SRE_CATEGORY_NOT_DIGIT:
        return !SRE_IS_DIGIT(ch);
    case SRE_CATEGORY_SPACE:
        return SRE_IS_SPACE(ch);
    case SRE_CATEGORY_NOT_SPACE:
        return !SRE_IS_SPACE(ch);
    case SRE_CATEGORY_WORD:
        return SRE_IS_WORD(ch);
    case SRE_CATEGORY_NOT_WORD:
        return !SRE_IS_WORD(ch);
    case SRE_CATEGORY_LINEBREAK:
        return SRE_IS_LINEBREAK(ch);
    case SRE_CATEGORY_NOT_LINEBREAK:
        return !SRE_IS_LINEBREAK(ch);

    case SRE_CATEGORY_LOC_WORD:
        return SRE_LOC_IS_WORD(ch);
    case SRE_CATEGORY_LOC_NOT_WORD:
        return !SRE_LOC_IS_WORD(ch);

    case SRE_CATEGORY_UNI_DIGIT:
        return SRE_UNI_IS_DIGIT(ch);
    case SRE_CATEGORY_UNI_NOT_DIGIT:
        return !SRE_UNI_IS_DIGIT(ch);
    case SRE_CATEGORY_UNI_SPACE:
        return SRE_UNI_IS_SPACE(ch);
    case SRE_CATEGORY_UNI_NOT_SPACE:
        return !SRE_UNI_IS_SPACE(ch);
    case SRE_CATEGORY_UNI_WORD:
        return SRE_UNI_IS_WORD(ch);
    case SRE_CATEGORY_UNI_NOT_WORD:
        return !SRE_UNI_IS_WORD(ch);
    case SRE_CATEGORY_UNI_LINEBREAK:
        return SRE_UNI_IS_LINEBREAK(ch);
    case SRE_CATEGORY_UNI_NOT_LINEBREAK:
        return !SRE_UNI_IS_LINEBREAK(ch);
    }
    return 0;
}

/* helpers */

static void
data_stack_dealloc(SRE_STATE* state)
{
    if (state->data_stack) {
        PyMem_FREE(state->data_stack);
        state->data_stack = NULL;
    }
    state->data_stack_size = state->data_stack_base = 0;
}

static int
data_stack_grow(SRE_STATE* state, Py_ssize_t size)
{
    Py_ssize_t minsize, cursize;
    minsize = state->data_stack_base+size;
    cursize = state->data_stack_size;
    if (cursize < minsize) {
        void* stack;
        cursize = minsize+minsize/4+1024;
        TRACE(("allocate/grow stack %" PY_FORMAT_SIZE_T "d\n", cursize));
        stack = PyMem_REALLOC(state->data_stack, cursize);
        if (!stack) {
            data_stack_dealloc(state);
            return SRE_ERROR_MEMORY;
        }
        state->data_stack = (char *)stack;
        state->data_stack_size = cursize;
    }
    return 0;
}

/* generate 8-bit version */

#define SRE_CHAR unsigned char
#define SRE_CHARGET(state, buf, index) ((unsigned char*)buf)[index]
#define SRE_AT sre_at
#define SRE_COUNT sre_count
#define SRE_CHARSET sre_charset
#define SRE_INFO sre_info
#define SRE_MATCH sre_match
#define SRE_MATCH_CONTEXT sre_match_context
#define SRE_SEARCH sre_search

#define SRE_RECURSIVE
#include "_sre.c"
#undef SRE_RECURSIVE

#undef SRE_SEARCH
#undef SRE_MATCH
#undef SRE_MATCH_CONTEXT
#undef SRE_INFO
#undef SRE_CHARSET
#undef SRE_COUNT
#undef SRE_AT
#undef SRE_CHAR
#undef SRE_CHARGET

/* generate 8/16/32-bit unicode version */

#define SRE_CHAR void
#define SRE_CHARGET(state, buf, index) \
    ((state->charsize==1) ? ((Py_UCS1*)buf)[index] : \
     (state->charsize==2) ? ((Py_UCS2*)buf)[index] : \
     ((Py_UCS4*)buf)[index])
#define SRE_AT sre_uat
#define SRE_COUNT sre_ucount
#define SRE_CHARSET sre_ucharset
#define SRE_INFO sre_uinfo
#define SRE_MATCH sre_umatch
#define SRE_MATCH_CONTEXT sre_umatch_context
#define SRE_SEARCH sre_usearch

#endif /* SRE_RECURSIVE */

/* -------------------------------------------------------------------- */
/* String matching engine */

/* the following section is compiled twice, with different character
   settings */

LOCAL(int)
SRE_AT(SRE_STATE* state, char* ptr, SRE_CODE at)
{
    /* check if pointer is at given position */

    Py_ssize_t thisp, thatp;

    switch (at) {

    case SRE_AT_BEGINNING:
    case SRE_AT_BEGINNING_STRING:
        return ((void*) ptr == state->beginning);

    case SRE_AT_BEGINNING_LINE:
        return ((void*) ptr == state->beginning ||
                SRE_IS_LINEBREAK((int) SRE_CHARGET(state, ptr, -1)));

    case SRE_AT_END:
        return (((void*) (ptr+state->charsize) == state->end &&
                 SRE_IS_LINEBREAK((int) SRE_CHARGET(state, ptr, 0))) ||
                ((void*) ptr == state->end));

    case SRE_AT_END_LINE:
        return ((void*) ptr == state->end ||
                SRE_IS_LINEBREAK((int) SRE_CHARGET(state, ptr, 0)));

    case SRE_AT_END_STRING:
        return ((void*) ptr == state->end);

    case SRE_AT_BOUNDARY:
        if (state->beginning == state->end)
            return 0;
        thatp = ((void*) ptr > state->beginning) ?
            SRE_IS_WORD((int) SRE_CHARGET(state, ptr, -1)) : 0;
        thisp = ((void*) ptr < state->end) ?
            SRE_IS_WORD((int) SRE_CHARGET(state, ptr, 0)) : 0;
        return thisp != thatp;

    case SRE_AT_NON_BOUNDARY:
        if (state->beginning == state->end)
            return 0;
        thatp = ((void*) ptr > state->beginning) ?
            SRE_IS_WORD((int) SRE_CHARGET(state, ptr, -1)) : 0;
        thisp = ((void*) ptr < state->end) ?
            SRE_IS_WORD((int) SRE_CHARGET(state, ptr, 0)) : 0;
        return thisp == thatp;

    case SRE_AT_LOC_BOUNDARY:
        if (state->beginning == state->end)
            return 0;
        thatp = ((void*) ptr > state->beginning) ?
            SRE_LOC_IS_WORD((int) SRE_CHARGET(state, ptr, -1)) : 0;
        thisp = ((void*) ptr < state->end) ?
            SRE_LOC_IS_WORD((int) SRE_CHARGET(state, ptr, 0)) : 0;
        return thisp != thatp;

    case SRE_AT_LOC_NON_BOUNDARY:
        if (state->beginning == state->end)
            return 0;
        thatp = ((void*) ptr > state->beginning) ?
            SRE_LOC_IS_WORD((int) SRE_CHARGET(state, ptr, -1)) : 0;
        thisp = ((void*) ptr < state->end) ?
            SRE_LOC_IS_WORD((int) SRE_CHARGET(state, ptr, 0)) : 0;
        return thisp == thatp;

    case SRE_AT_UNI_BOUNDARY:
        if (state->beginning == state->end)
            return 0;
        thatp = ((void*) ptr > state->beginning) ?
            SRE_UNI_IS_WORD((int) SRE_CHARGET(state, ptr, -1)) : 0;
        thisp = ((void*) ptr < state->end) ?
            SRE_UNI_IS_WORD((int) SRE_CHARGET(state, ptr, 0)) : 0;
        return thisp != thatp;

    case SRE_AT_UNI_NON_BOUNDARY:
        if (state->beginning == state->end)
            return 0;
        thatp = ((void*) ptr > state->beginning) ?
            SRE_UNI_IS_WORD((int) SRE_CHARGET(state, ptr, -1)) : 0;
        thisp = ((void*) ptr < state->end) ?
            SRE_UNI_IS_WORD((int) SRE_CHARGET(state, ptr, 0)) : 0;
        return thisp == thatp;

    }

    return 0;
}

LOCAL(int)
SRE_CHARSET(SRE_CODE* set, SRE_CODE ch)
{
    /* check if character is a member of the given set */

    int ok = 1;

    for (;;) {
        switch (*set++) {

        case SRE_OP_FAILURE:
            return !ok;

        case SRE_OP_LITERAL:
            /* <LITERAL> <code> */
            if (ch == set[0])
                return ok;
            set++;
            break;

        case SRE_OP_CATEGORY:
            /* <CATEGORY> <code> */
            if (sre_category(set[0], (int) ch))
                return ok;
            set += 1;
            break;

        case SRE_OP_CHARSET:
            if (sizeof(SRE_CODE) == 2) {
                /* <CHARSET> <bitmap> (16 bits per code word) */
                if (ch < 256 && (set[ch >> 4] & (1 << (ch & 15))))
                    return ok;
                set += 16;
            }
            else {
                /* <CHARSET> <bitmap> (32 bits per code word) */
                if (ch < 256 && (set[ch >> 5] & (1u << (ch & 31))))
                    return ok;
                set += 8;
            }
            break;

        case SRE_OP_RANGE:
            /* <RANGE> <lower> <upper> */
            if (set[0] <= ch && ch <= set[1])
                return ok;
            set += 2;
            break;

        case SRE_OP_NEGATE:
            ok = !ok;
            break;

        case SRE_OP_BIGCHARSET:
            /* <BIGCHARSET> <blockcount> <256 blockindices> <blocks> */
        {
            Py_ssize_t count, block;
            count = *(set++);

            if (sizeof(SRE_CODE) == 2) {
                block = ((char*)set)[ch >> 8];
                set += 128;
                if (set[block*16 + ((ch & 255)>>4)] & (1 << (ch & 15)))
                    return ok;
                set += count*16;
            }
            else {
                /* !(c & ~N) == (c < N+1) for any unsigned c, this avoids
                 * warnings when c's type supports only numbers < N+1 */
                if (!(ch & ~65535))
                    block = ((char*)set)[ch >> 8];
                else
                    block = -1;
                set += 64;
                if (block >=0 &&
                    (set[block*8 + ((ch & 255)>>5)] & (1u << (ch & 31))))
                    return ok;
                set += count*8;
            }
            break;
        }

        default:
            /* internal error -- there's not much we can do about it
               here, so let's just pretend it didn't match... */
            return 0;
        }
    }
}

LOCAL(Py_ssize_t) SRE_MATCH(SRE_STATE* state, SRE_CODE* pattern);

LOCAL(Py_ssize_t)
SRE_COUNT(SRE_STATE* state, SRE_CODE* pattern, Py_ssize_t maxcount)
{
    SRE_CODE chr;
    char* ptr = (char *)state->ptr;
    char* end = (char *)state->end;
    Py_ssize_t i;

    /* adjust end */
    if (maxcount < (end - ptr) / state->charsize && maxcount != SRE_MAXREPEAT)
        end = ptr + maxcount*state->charsize;

    switch (pattern[0]) {

    case SRE_OP_IN:
        /* repeated set */
        TRACE(("|%p|%p|COUNT IN\n", pattern, ptr));
        while (ptr < end &&
               SRE_CHARSET(pattern + 2, SRE_CHARGET(state, ptr, 0)))
            ptr += state->charsize;
        break;

    case SRE_OP_ANY:
        /* repeated dot wildcard. */
        TRACE(("|%p|%p|COUNT ANY\n", pattern, ptr));
        while (ptr < end && !SRE_IS_LINEBREAK(SRE_CHARGET(state, ptr, 0)))
            ptr += state->charsize;
        break;

    case SRE_OP_ANY_ALL:
        /* repeated dot wildcard.  skip to the end of the target
           string, and backtrack from there */
        TRACE(("|%p|%p|COUNT ANY_ALL\n", pattern, ptr));
        ptr = end;
        break;

    case SRE_OP_LITERAL:
        /* repeated literal */
        chr = pattern[1];
        TRACE(("|%p|%p|COUNT LITERAL %d\n", pattern, ptr, chr));
        while (ptr < end && (SRE_CODE) SRE_CHARGET(state, ptr, 0) == chr)
            ptr += state->charsize;
        break;

    case SRE_OP_LITERAL_IGNORE:
        /* repeated literal */
        chr = pattern[1];
        TRACE(("|%p|%p|COUNT LITERAL_IGNORE %d\n", pattern, ptr, chr));
        while (ptr < end && (SRE_CODE) state->lower(SRE_CHARGET(state, ptr, 0)) == chr)
            ptr += state->charsize;
        break;

    case SRE_OP_NOT_LITERAL:
        /* repeated non-literal */
        chr = pattern[1];
        TRACE(("|%p|%p|COUNT NOT_LITERAL %d\n", pattern, ptr, chr));
        while (ptr < end && (SRE_CODE) SRE_CHARGET(state, ptr, 0) != chr)
            ptr += state->charsize;
        break;

    case SRE_OP_NOT_LITERAL_IGNORE:
        /* repeated non-literal */
        chr = pattern[1];
        TRACE(("|%p|%p|COUNT NOT_LITERAL_IGNORE %d\n", pattern, ptr, chr));
        while (ptr < end && (SRE_CODE) state->lower(SRE_CHARGET(state, ptr, 0)) != chr)
            ptr += state->charsize;
        break;

    default:
        /* repeated single character pattern */
        TRACE(("|%p|%p|COUNT SUBPATTERN\n", pattern, ptr));
        while ((char*) state->ptr < end) {
            i = SRE_MATCH(state, pattern);
            if (i < 0)
                return i;
            if (!i)
                break;
        }
        TRACE(("|%p|%p|COUNT %" PY_FORMAT_SIZE_T "d\n", pattern, ptr,
               ((char*)state->ptr - ptr)/state->charsize));
        return ((char*)state->ptr - ptr)/state->charsize;
    }

    TRACE(("|%p|%p|COUNT %" PY_FORMAT_SIZE_T "d\n", pattern, ptr,
           (ptr - (char*) state->ptr)/state->charsize));
    return (ptr - (char*) state->ptr)/state->charsize;
}

#if 0 /* not used in this release */
LOCAL(int)
SRE_INFO(SRE_STATE* state, SRE_CODE* pattern)
{
    /* check if an SRE_OP_INFO block matches at the current position.
       returns the number of SRE_CODE objects to skip if successful, 0
       if no match */

    char* end = state->end;
    char* ptr = state->ptr;
    Py_ssize_t i;

    /* check minimal length */
    if (pattern[3] && (end - ptr)/state->charsize < pattern[3])
        return 0;

    /* check known prefix */
    if (pattern[2] & SRE_INFO_PREFIX && pattern[5] > 1) {
        /* <length> <skip> <prefix data> <overlap data> */
        for (i = 0; i < pattern[5]; i++)
            if ((SRE_CODE) SRE_CHARGET(state, ptr, i) != pattern[7 + i])
                return 0;
        return pattern[0] + 2 * pattern[6];
    }
    return pattern[0];
}
#endif

/* The macros below should be used to protect recursive SRE_MATCH()
 * calls that *failed* and do *not* return immediately (IOW, those
 * that will backtrack). Explaining:
 *
 * - Recursive SRE_MATCH() returned true: that's usually a success
 *   (besides atypical cases like ASSERT_NOT), therefore there's no
 *   reason to restore lastmark;
 *
 * - Recursive SRE_MATCH() returned false but the current SRE_MATCH()
 *   is returning to the caller: If the current SRE_MATCH() is the
 *   top function of the recursion, returning false will be a matching
 *   failure, and it doesn't matter where lastmark is pointing to.
 *   If it's *not* the top function, it will be a recursive SRE_MATCH()
 *   failure by itself, and the calling SRE_MATCH() will have to deal
 *   with the failure by the same rules explained here (it will restore
 *   lastmark by itself if necessary);
 *
 * - Recursive SRE_MATCH() returned false, and will continue the
 *   outside 'for' loop: must be protected when breaking, since the next
 *   OP could potentially depend on lastmark;
 *
 * - Recursive SRE_MATCH() returned false, and will be called again
 *   inside a local for/while loop: must be protected between each
 *   loop iteration, since the recursive SRE_MATCH() could do anything,
 *   and could potentially depend on lastmark.
 *
 * For more information, check the discussion at SF patch #712900.
 */
#define LASTMARK_SAVE()     \
    do { \
        ctx->lastmark = state->lastmark; \
        ctx->lastindex = state->lastindex; \
    } while (0)
#define LASTMARK_RESTORE()  \
    do { \
        state->lastmark = ctx->lastmark; \
        state->lastindex = ctx->lastindex; \
    } while (0)

#define RETURN_ERROR(i) do { return i; } while(0)
#define RETURN_FAILURE do { ret = 0; goto exit; } while(0)
#define RETURN_SUCCESS do { ret = 1; goto exit; } while(0)

#define RETURN_ON_ERROR(i) \
    do { if (i < 0) RETURN_ERROR(i); } while (0)
#define RETURN_ON_SUCCESS(i) \
    do { RETURN_ON_ERROR(i); if (i > 0) RETURN_SUCCESS; } while (0)
#define RETURN_ON_FAILURE(i) \
    do { RETURN_ON_ERROR(i); if (i == 0) RETURN_FAILURE; } while (0)

#define SFY(x) #x

#define DATA_STACK_ALLOC(state, type, ptr) \
do { \
    alloc_pos = state->data_stack_base; \
    TRACE(("allocating %s in %" PY_FORMAT_SIZE_T "d " \
           "(%" PY_FORMAT_SIZE_T "d)\n", \
           SFY(type), alloc_pos, sizeof(type))); \
    if (sizeof(type) > state->data_stack_size - alloc_pos) { \
        int j = data_stack_grow(state, sizeof(type)); \
        if (j < 0) return j; \
        if (ctx_pos != -1) \
            DATA_STACK_LOOKUP_AT(state, SRE_MATCH_CONTEXT, ctx, ctx_pos); \
    } \
    ptr = (type*)(state->data_stack+alloc_pos); \
    state->data_stack_base += sizeof(type); \
} while (0)

#define DATA_STACK_LOOKUP_AT(state, type, ptr, pos) \
do { \
    TRACE(("looking up %s at %" PY_FORMAT_SIZE_T "d\n", SFY(type), pos)); \
    ptr = (type*)(state->data_stack+pos); \
} while (0)

#define DATA_STACK_PUSH(state, data, size) \
do { \
    TRACE(("copy data in %p to %" PY_FORMAT_SIZE_T "d " \
           "(%" PY_FORMAT_SIZE_T "d)\n", \
           data, state->data_stack_base, size)); \
    if (size > state->data_stack_size - state->data_stack_base) { \
        int j = data_stack_grow(state, size); \
        if (j < 0) return j; \
        if (ctx_pos != -1) \
            DATA_STACK_LOOKUP_AT(state, SRE_MATCH_CONTEXT, ctx, ctx_pos); \
    } \
    memcpy(state->data_stack+state->data_stack_base, data, size); \
    state->data_stack_base += size; \
} while (0)

#define DATA_STACK_POP(state, data, size, discard) \
do { \
    TRACE(("copy data to %p from %" PY_FORMAT_SIZE_T "d " \
           "(%" PY_FORMAT_SIZE_T "d)\n", \
           data, state->data_stack_base-size, size)); \
    memcpy(data, state->data_stack+state->data_stack_base-size, size); \
    if (discard) \
        state->data_stack_base -= size; \
} while (0)

#define DATA_STACK_POP_DISCARD(state, size) \
do { \
    TRACE(("discard data from %" PY_FORMAT_SIZE_T "d " \
           "(%" PY_FORMAT_SIZE_T "d)\n", \
           state->data_stack_base-size, size)); \
    state->data_stack_base -= size; \
} while(0)

#define DATA_PUSH(x) \
    DATA_STACK_PUSH(state, (x), sizeof(*(x)))
#define DATA_POP(x) \
    DATA_STACK_POP(state, (x), sizeof(*(x)), 1)
#define DATA_POP_DISCARD(x) \
    DATA_STACK_POP_DISCARD(state, sizeof(*(x)))
#define DATA_ALLOC(t,p) \
    DATA_STACK_ALLOC(state, t, p)
#define DATA_LOOKUP_AT(t,p,pos) \
    DATA_STACK_LOOKUP_AT(state,t,p,pos)

#define MARK_PUSH(lastmark) \
    do if (lastmark > 0) { \
        i = lastmark; /* ctx->lastmark may change if reallocated */ \
        DATA_STACK_PUSH(state, state->mark, (i+1)*sizeof(void*)); \
    } while (0)
#define MARK_POP(lastmark) \
    do if (lastmark > 0) { \
        DATA_STACK_POP(state, state->mark, (lastmark+1)*sizeof(void*), 1); \
    } while (0)
#define MARK_POP_KEEP(lastmark) \
    do if (lastmark > 0) { \
        DATA_STACK_POP(state, state->mark, (lastmark+1)*sizeof(void*), 0); \
    } while (0)
#define MARK_POP_DISCARD(lastmark) \
    do if (lastmark > 0) { \
        DATA_STACK_POP_DISCARD(state, (lastmark+1)*sizeof(void*)); \
    } while (0)

#define JUMP_NONE            0
#define JUMP_MAX_UNTIL_1     1
#define JUMP_MAX_UNTIL_2     2
#define JUMP_MAX_UNTIL_3     3
#define JUMP_MIN_UNTIL_1     4
#define JUMP_MIN_UNTIL_2     5
#define JUMP_MIN_UNTIL_3     6
#define JUMP_REPEAT          7
#define JUMP_REPEAT_ONE_1    8
#define JUMP_REPEAT_ONE_2    9
#define JUMP_MIN_REPEAT_ONE  10
#define JUMP_BRANCH          11
#define JUMP_ASSERT          12
#define JUMP_ASSERT_NOT      13

#define DO_JUMP(jumpvalue, jumplabel, nextpattern) \
    DATA_ALLOC(SRE_MATCH_CONTEXT, nextctx); \
    nextctx->last_ctx_pos = ctx_pos; \
    nextctx->jump = jumpvalue; \
    nextctx->pattern = nextpattern; \
    ctx_pos = alloc_pos; \
    ctx = nextctx; \
    goto entrance; \
    jumplabel: \
    while (0) /* gcc doesn't like labels at end of scopes */ \

typedef struct {
    Py_ssize_t last_ctx_pos;
    Py_ssize_t jump;
    char* ptr;
    SRE_CODE* pattern;
    Py_ssize_t count;
    Py_ssize_t lastmark;
    Py_ssize_t lastindex;
    union {
        SRE_CODE chr;
        SRE_REPEAT* rep;
    } u;
} SRE_MATCH_CONTEXT;

/* check if string matches the given pattern.  returns <0 for
   error, 0 for failure, and 1 for success */
LOCAL(Py_ssize_t)
SRE_MATCH(SRE_STATE* state, SRE_CODE* pattern)
{
    char* end = (char*)state->end;
    Py_ssize_t alloc_pos, ctx_pos = -1;
    Py_ssize_t i, ret = 0;
    Py_ssize_t jump;
    unsigned int sigcount=0;

    SRE_MATCH_CONTEXT* ctx;
    SRE_MATCH_CONTEXT* nextctx;

    TRACE(("|%p|%p|ENTER\n", pattern, state->ptr));

    DATA_ALLOC(SRE_MATCH_CONTEXT, ctx);
    ctx->last_ctx_pos = -1;
    ctx->jump = JUMP_NONE;
    ctx->pattern = pattern;
    ctx_pos = alloc_pos;

entrance:

    ctx->ptr = (char *)state->ptr;

    if (ctx->pattern[0] == SRE_OP_INFO) {
        /* optimization info block */
        /* <INFO> <1=skip> <2=flags> <3=min> ... */
<<<<<<< HEAD
        if (ctx->pattern[3] && (Py_uintptr_t)(end - ctx->ptr)/state->charsize < ctx->pattern[3]) {
            TRACE(("reject (got %d chars, need %d)\n",
                   (end - ctx->ptr)/state->charsize, ctx->pattern[3]));
=======
        if (ctx->pattern[3] && (end - ctx->ptr)/state->charsize < ctx->pattern[3]) {
            TRACE(("reject (got %" PY_FORMAT_SIZE_T "d chars, "
                   "need %" PY_FORMAT_SIZE_T "d)\n",
                   (end - ctx->ptr)/state->charsize,
                   (Py_ssize_t) ctx->pattern[3]));
>>>>>>> 134f0de6
            RETURN_FAILURE;
        }
        ctx->pattern += ctx->pattern[1] + 1;
    }

    for (;;) {
        ++sigcount;
        if ((0 == (sigcount & 0xfff)) && PyErr_CheckSignals())
            RETURN_ERROR(SRE_ERROR_INTERRUPTED);

        switch (*ctx->pattern++) {

        case SRE_OP_MARK:
            /* set mark */
            /* <MARK> <gid> */
            TRACE(("|%p|%p|MARK %d\n", ctx->pattern,
                   ctx->ptr, ctx->pattern[0]));
            i = ctx->pattern[0];
            if (i & 1)
                state->lastindex = i/2 + 1;
            if (i > state->lastmark) {
                /* state->lastmark is the highest valid index in the
                   state->mark array.  If it is increased by more than 1,
                   the intervening marks must be set to NULL to signal
                   that these marks have not been encountered. */
                Py_ssize_t j = state->lastmark + 1;
                while (j < i)
                    state->mark[j++] = NULL;
                state->lastmark = i;
            }
            state->mark[i] = ctx->ptr;
            ctx->pattern++;
            break;

        case SRE_OP_LITERAL:
            /* match literal string */
            /* <LITERAL> <code> */
            TRACE(("|%p|%p|LITERAL %d\n", ctx->pattern,
                   ctx->ptr, *ctx->pattern));
            if (ctx->ptr >= end || (SRE_CODE) SRE_CHARGET(state, ctx->ptr, 0) != ctx->pattern[0])
                RETURN_FAILURE;
            ctx->pattern++;
            ctx->ptr += state->charsize;
            break;

        case SRE_OP_NOT_LITERAL:
            /* match anything that is not literal character */
            /* <NOT_LITERAL> <code> */
            TRACE(("|%p|%p|NOT_LITERAL %d\n", ctx->pattern,
                   ctx->ptr, *ctx->pattern));
            if (ctx->ptr >= end || (SRE_CODE) SRE_CHARGET(state, ctx->ptr, 0) == ctx->pattern[0])
                RETURN_FAILURE;
            ctx->pattern++;
            ctx->ptr += state->charsize;
            break;

        case SRE_OP_SUCCESS:
            /* end of pattern */
            TRACE(("|%p|%p|SUCCESS\n", ctx->pattern, ctx->ptr));
            state->ptr = ctx->ptr;
            RETURN_SUCCESS;

        case SRE_OP_AT:
            /* match at given position */
            /* <AT> <code> */
            TRACE(("|%p|%p|AT %d\n", ctx->pattern, ctx->ptr, *ctx->pattern));
            if (!SRE_AT(state, ctx->ptr, *ctx->pattern))
                RETURN_FAILURE;
            ctx->pattern++;
            break;

        case SRE_OP_CATEGORY:
            /* match at given category */
            /* <CATEGORY> <code> */
            TRACE(("|%p|%p|CATEGORY %d\n", ctx->pattern,
                   ctx->ptr, *ctx->pattern));
            if (ctx->ptr >= end || !sre_category(ctx->pattern[0], SRE_CHARGET(state, ctx->ptr, 0)))
                RETURN_FAILURE;
            ctx->pattern++;
            ctx->ptr += state->charsize;
            break;

        case SRE_OP_ANY:
            /* match anything (except a newline) */
            /* <ANY> */
            TRACE(("|%p|%p|ANY\n", ctx->pattern, ctx->ptr));
                if (ctx->ptr >= end || SRE_IS_LINEBREAK(SRE_CHARGET(state, ctx->ptr, 0)))
                    RETURN_FAILURE;
            ctx->ptr += state->charsize;
            break;

        case SRE_OP_ANY_ALL:
            /* match anything */
            /* <ANY_ALL> */
            TRACE(("|%p|%p|ANY_ALL\n", ctx->pattern, ctx->ptr));
            if (ctx->ptr >= end)
                RETURN_FAILURE;
            ctx->ptr += state->charsize;
            break;

        case SRE_OP_IN:
            /* match set member (or non_member) */
            /* <IN> <skip> <set> */
            TRACE(("|%p|%p|IN\n", ctx->pattern, ctx->ptr));
                if (ctx->ptr >= end || !SRE_CHARSET(ctx->pattern + 1, SRE_CHARGET(state, ctx->ptr, 0)))
                    RETURN_FAILURE;
            ctx->pattern += ctx->pattern[0];
            ctx->ptr += state->charsize;
            break;

        case SRE_OP_LITERAL_IGNORE:
            TRACE(("|%p|%p|LITERAL_IGNORE %d\n",
                   ctx->pattern, ctx->ptr, ctx->pattern[0]));
            if (ctx->ptr >= end ||
                state->lower(SRE_CHARGET(state, ctx->ptr, 0)) != state->lower(*ctx->pattern))
                RETURN_FAILURE;
            ctx->pattern++;
            ctx->ptr += state->charsize;
            break;

        case SRE_OP_NOT_LITERAL_IGNORE:
            TRACE(("|%p|%p|NOT_LITERAL_IGNORE %d\n",
                   ctx->pattern, ctx->ptr, *ctx->pattern));
            if (ctx->ptr >= end ||
                state->lower(SRE_CHARGET(state, ctx->ptr, 0)) == state->lower(*ctx->pattern))
                RETURN_FAILURE;
            ctx->pattern++;
            ctx->ptr += state->charsize;
            break;

        case SRE_OP_IN_IGNORE:
            TRACE(("|%p|%p|IN_IGNORE\n", ctx->pattern, ctx->ptr));
            if (ctx->ptr >= end
                || !SRE_CHARSET(ctx->pattern+1,
                                (SRE_CODE)state->lower(SRE_CHARGET(state, ctx->ptr, 0))))
                RETURN_FAILURE;
            ctx->pattern += ctx->pattern[0];
            ctx->ptr += state->charsize;
            break;

        case SRE_OP_JUMP:
        case SRE_OP_INFO:
            /* jump forward */
            /* <JUMP> <offset> */
            TRACE(("|%p|%p|JUMP %d\n", ctx->pattern,
                   ctx->ptr, ctx->pattern[0]));
            ctx->pattern += ctx->pattern[0];
            break;

        case SRE_OP_BRANCH:
            /* alternation */
            /* <BRANCH> <0=skip> code <JUMP> ... <NULL> */
            TRACE(("|%p|%p|BRANCH\n", ctx->pattern, ctx->ptr));
            LASTMARK_SAVE();
            ctx->u.rep = state->repeat;
            if (ctx->u.rep)
                MARK_PUSH(ctx->lastmark);
            for (; ctx->pattern[0]; ctx->pattern += ctx->pattern[0]) {
                if (ctx->pattern[1] == SRE_OP_LITERAL &&
                    (ctx->ptr >= end ||
                     (SRE_CODE) SRE_CHARGET(state, ctx->ptr, 0) != ctx->pattern[2]))
                    continue;
                if (ctx->pattern[1] == SRE_OP_IN &&
                    (ctx->ptr >= end ||
                     !SRE_CHARSET(ctx->pattern + 3, (SRE_CODE) SRE_CHARGET(state, ctx->ptr, 0))))
                    continue;
                state->ptr = ctx->ptr;
                DO_JUMP(JUMP_BRANCH, jump_branch, ctx->pattern+1);
                if (ret) {
                    if (ctx->u.rep)
                        MARK_POP_DISCARD(ctx->lastmark);
                    RETURN_ON_ERROR(ret);
                    RETURN_SUCCESS;
                }
                if (ctx->u.rep)
                    MARK_POP_KEEP(ctx->lastmark);
                LASTMARK_RESTORE();
            }
            if (ctx->u.rep)
                MARK_POP_DISCARD(ctx->lastmark);
            RETURN_FAILURE;

        case SRE_OP_REPEAT_ONE:
            /* match repeated sequence (maximizing regexp) */

            /* this operator only works if the repeated item is
               exactly one character wide, and we're not already
               collecting backtracking points.  for other cases,
               use the MAX_REPEAT operator */

            /* <REPEAT_ONE> <skip> <1=min> <2=max> item <SUCCESS> tail */

            TRACE(("|%p|%p|REPEAT_ONE %d %d\n", ctx->pattern, ctx->ptr,
                   ctx->pattern[1], ctx->pattern[2]));

            if ((Py_ssize_t) ctx->pattern[1] > (end - ctx->ptr) / state->charsize)
                RETURN_FAILURE; /* cannot match */

            state->ptr = ctx->ptr;

            ret = SRE_COUNT(state, ctx->pattern+3, ctx->pattern[2]);
            RETURN_ON_ERROR(ret);
            DATA_LOOKUP_AT(SRE_MATCH_CONTEXT, ctx, ctx_pos);
            ctx->count = ret;
            ctx->ptr += state->charsize * ctx->count;

            /* when we arrive here, count contains the number of
               matches, and ctx->ptr points to the tail of the target
               string.  check if the rest of the pattern matches,
               and backtrack if not. */

            if (ctx->count < (Py_ssize_t) ctx->pattern[1])
                RETURN_FAILURE;

            if (ctx->pattern[ctx->pattern[0]] == SRE_OP_SUCCESS) {
                /* tail is empty.  we're finished */
                state->ptr = ctx->ptr;
                RETURN_SUCCESS;
            }

            LASTMARK_SAVE();

            if (ctx->pattern[ctx->pattern[0]] == SRE_OP_LITERAL) {
                /* tail starts with a literal. skip positions where
                   the rest of the pattern cannot possibly match */
                ctx->u.chr = ctx->pattern[ctx->pattern[0]+1];
                for (;;) {
                    while (ctx->count >= (Py_ssize_t) ctx->pattern[1] &&
                           (ctx->ptr >= end ||
                            SRE_CHARGET(state, ctx->ptr, 0) != ctx->u.chr)) {
                        ctx->ptr -= state->charsize;
                        ctx->count--;
                    }
                    if (ctx->count < (Py_ssize_t) ctx->pattern[1])
                        break;
                    state->ptr = ctx->ptr;
                    DO_JUMP(JUMP_REPEAT_ONE_1, jump_repeat_one_1,
                            ctx->pattern+ctx->pattern[0]);
                    if (ret) {
                        RETURN_ON_ERROR(ret);
                        RETURN_SUCCESS;
                    }

                    LASTMARK_RESTORE();

                    ctx->ptr -= state->charsize;
                    ctx->count--;
                }

            } else {
                /* general case */
                while (ctx->count >= (Py_ssize_t) ctx->pattern[1]) {
                    state->ptr = ctx->ptr;
                    DO_JUMP(JUMP_REPEAT_ONE_2, jump_repeat_one_2,
                            ctx->pattern+ctx->pattern[0]);
                    if (ret) {
                        RETURN_ON_ERROR(ret);
                        RETURN_SUCCESS;
                    }
                    ctx->ptr -= state->charsize;
                    ctx->count--;
                    LASTMARK_RESTORE();
                }
            }
            RETURN_FAILURE;

        case SRE_OP_MIN_REPEAT_ONE:
            /* match repeated sequence (minimizing regexp) */

            /* this operator only works if the repeated item is
               exactly one character wide, and we're not already
               collecting backtracking points.  for other cases,
               use the MIN_REPEAT operator */

            /* <MIN_REPEAT_ONE> <skip> <1=min> <2=max> item <SUCCESS> tail */

            TRACE(("|%p|%p|MIN_REPEAT_ONE %d %d\n", ctx->pattern, ctx->ptr,
                   ctx->pattern[1], ctx->pattern[2]));

            if ((Py_ssize_t) ctx->pattern[1] > (end - ctx->ptr) / state->charsize)
                RETURN_FAILURE; /* cannot match */

            state->ptr = ctx->ptr;

            if (ctx->pattern[1] == 0)
                ctx->count = 0;
            else {
                /* count using pattern min as the maximum */
                ret = SRE_COUNT(state, ctx->pattern+3, ctx->pattern[1]);
                RETURN_ON_ERROR(ret);
                DATA_LOOKUP_AT(SRE_MATCH_CONTEXT, ctx, ctx_pos);
                if (ret < (Py_ssize_t) ctx->pattern[1])
                    /* didn't match minimum number of times */
                    RETURN_FAILURE;
                /* advance past minimum matches of repeat */
                ctx->count = ret;
                ctx->ptr += state->charsize * ctx->count;
            }

            if (ctx->pattern[ctx->pattern[0]] == SRE_OP_SUCCESS) {
                /* tail is empty.  we're finished */
                state->ptr = ctx->ptr;
                RETURN_SUCCESS;

            } else {
                /* general case */
                LASTMARK_SAVE();
                while ((Py_ssize_t)ctx->pattern[2] == SRE_MAXREPEAT
                       || ctx->count <= (Py_ssize_t)ctx->pattern[2]) {
                    state->ptr = ctx->ptr;
                    DO_JUMP(JUMP_MIN_REPEAT_ONE,jump_min_repeat_one,
                            ctx->pattern+ctx->pattern[0]);
                    if (ret) {
                        RETURN_ON_ERROR(ret);
                        RETURN_SUCCESS;
                    }
                    state->ptr = ctx->ptr;
                    ret = SRE_COUNT(state, ctx->pattern+3, 1);
                    RETURN_ON_ERROR(ret);
                    DATA_LOOKUP_AT(SRE_MATCH_CONTEXT, ctx, ctx_pos);
                    if (ret == 0)
                        break;
                    assert(ret == 1);
                    ctx->ptr += state->charsize;
                    ctx->count++;
                    LASTMARK_RESTORE();
                }
            }
            RETURN_FAILURE;

        case SRE_OP_REPEAT:
            /* create repeat context.  all the hard work is done
               by the UNTIL operator (MAX_UNTIL, MIN_UNTIL) */
            /* <REPEAT> <skip> <1=min> <2=max> item <UNTIL> tail */
            TRACE(("|%p|%p|REPEAT %d %d\n", ctx->pattern, ctx->ptr,
                   ctx->pattern[1], ctx->pattern[2]));

            /* install new repeat context */
            ctx->u.rep = (SRE_REPEAT*) PyObject_MALLOC(sizeof(*ctx->u.rep));
            if (!ctx->u.rep) {
                PyErr_NoMemory();
                RETURN_FAILURE;
            }
            ctx->u.rep->count = -1;
            ctx->u.rep->pattern = ctx->pattern;
            ctx->u.rep->prev = state->repeat;
            ctx->u.rep->last_ptr = NULL;
            state->repeat = ctx->u.rep;

            state->ptr = ctx->ptr;
            DO_JUMP(JUMP_REPEAT, jump_repeat, ctx->pattern+ctx->pattern[0]);
            state->repeat = ctx->u.rep->prev;
            PyObject_FREE(ctx->u.rep);

            if (ret) {
                RETURN_ON_ERROR(ret);
                RETURN_SUCCESS;
            }
            RETURN_FAILURE;

        case SRE_OP_MAX_UNTIL:
            /* maximizing repeat */
            /* <REPEAT> <skip> <1=min> <2=max> item <MAX_UNTIL> tail */

            /* FIXME: we probably need to deal with zero-width
               matches in here... */

            ctx->u.rep = state->repeat;
            if (!ctx->u.rep)
                RETURN_ERROR(SRE_ERROR_STATE);

            state->ptr = ctx->ptr;

            ctx->count = ctx->u.rep->count+1;

            TRACE(("|%p|%p|MAX_UNTIL %" PY_FORMAT_SIZE_T "d\n", ctx->pattern,
                   ctx->ptr, ctx->count));

            if (ctx->count < (Py_ssize_t) ctx->u.rep->pattern[1]) {
                /* not enough matches */
                ctx->u.rep->count = ctx->count;
                DO_JUMP(JUMP_MAX_UNTIL_1, jump_max_until_1,
                        ctx->u.rep->pattern+3);
                if (ret) {
                    RETURN_ON_ERROR(ret);
                    RETURN_SUCCESS;
                }
                ctx->u.rep->count = ctx->count-1;
                state->ptr = ctx->ptr;
                RETURN_FAILURE;
            }

            if ((ctx->count < (Py_ssize_t) ctx->u.rep->pattern[2] ||
                ctx->u.rep->pattern[2] == SRE_MAXREPEAT) &&
                state->ptr != ctx->u.rep->last_ptr) {
                /* we may have enough matches, but if we can
                   match another item, do so */
                ctx->u.rep->count = ctx->count;
                LASTMARK_SAVE();
                MARK_PUSH(ctx->lastmark);
                /* zero-width match protection */
                DATA_PUSH(&ctx->u.rep->last_ptr);
                ctx->u.rep->last_ptr = state->ptr;
                DO_JUMP(JUMP_MAX_UNTIL_2, jump_max_until_2,
                        ctx->u.rep->pattern+3);
                DATA_POP(&ctx->u.rep->last_ptr);
                if (ret) {
                    MARK_POP_DISCARD(ctx->lastmark);
                    RETURN_ON_ERROR(ret);
                    RETURN_SUCCESS;
                }
                MARK_POP(ctx->lastmark);
                LASTMARK_RESTORE();
                ctx->u.rep->count = ctx->count-1;
                state->ptr = ctx->ptr;
            }

            /* cannot match more repeated items here.  make sure the
               tail matches */
            state->repeat = ctx->u.rep->prev;
            DO_JUMP(JUMP_MAX_UNTIL_3, jump_max_until_3, ctx->pattern);
            RETURN_ON_SUCCESS(ret);
            state->repeat = ctx->u.rep;
            state->ptr = ctx->ptr;
            RETURN_FAILURE;

        case SRE_OP_MIN_UNTIL:
            /* minimizing repeat */
            /* <REPEAT> <skip> <1=min> <2=max> item <MIN_UNTIL> tail */

            ctx->u.rep = state->repeat;
            if (!ctx->u.rep)
                RETURN_ERROR(SRE_ERROR_STATE);

            state->ptr = ctx->ptr;

            ctx->count = ctx->u.rep->count+1;

            TRACE(("|%p|%p|MIN_UNTIL %" PY_FORMAT_SIZE_T "d %p\n", ctx->pattern,
                   ctx->ptr, ctx->count, ctx->u.rep->pattern));

            if (ctx->count < (Py_ssize_t) ctx->u.rep->pattern[1]) {
                /* not enough matches */
                ctx->u.rep->count = ctx->count;
                DO_JUMP(JUMP_MIN_UNTIL_1, jump_min_until_1,
                        ctx->u.rep->pattern+3);
                if (ret) {
                    RETURN_ON_ERROR(ret);
                    RETURN_SUCCESS;
                }
                ctx->u.rep->count = ctx->count-1;
                state->ptr = ctx->ptr;
                RETURN_FAILURE;
            }

            LASTMARK_SAVE();

            /* see if the tail matches */
            state->repeat = ctx->u.rep->prev;
            DO_JUMP(JUMP_MIN_UNTIL_2, jump_min_until_2, ctx->pattern);
            if (ret) {
                RETURN_ON_ERROR(ret);
                RETURN_SUCCESS;
            }

            state->repeat = ctx->u.rep;
            state->ptr = ctx->ptr;

            LASTMARK_RESTORE();

            if ((ctx->count >= (Py_ssize_t) ctx->u.rep->pattern[2]
                && ctx->u.rep->pattern[2] != SRE_MAXREPEAT) ||
                state->ptr == ctx->u.rep->last_ptr)
                RETURN_FAILURE;

            ctx->u.rep->count = ctx->count;
            /* zero-width match protection */
            DATA_PUSH(&ctx->u.rep->last_ptr);
            ctx->u.rep->last_ptr = state->ptr;
            DO_JUMP(JUMP_MIN_UNTIL_3,jump_min_until_3,
                    ctx->u.rep->pattern+3);
            DATA_POP(&ctx->u.rep->last_ptr);
            if (ret) {
                RETURN_ON_ERROR(ret);
                RETURN_SUCCESS;
            }
            ctx->u.rep->count = ctx->count-1;
            state->ptr = ctx->ptr;
            RETURN_FAILURE;

        case SRE_OP_GROUPREF:
            /* match backreference */
            TRACE(("|%p|%p|GROUPREF %d\n", ctx->pattern,
                   ctx->ptr, ctx->pattern[0]));
            i = ctx->pattern[0];
            {
                Py_ssize_t groupref = i+i;
                if (groupref >= state->lastmark) {
                    RETURN_FAILURE;
                } else {
                    char* p = (char*) state->mark[groupref];
                    char* e = (char*) state->mark[groupref+1];
                    if (!p || !e || e < p)
                        RETURN_FAILURE;
                    while (p < e) {
                        if (ctx->ptr >= end ||
                            SRE_CHARGET(state, ctx->ptr, 0) != SRE_CHARGET(state, p, 0))
                            RETURN_FAILURE;
                        p += state->charsize;
                        ctx->ptr += state->charsize;
                    }
                }
            }
            ctx->pattern++;
            break;

        case SRE_OP_GROUPREF_IGNORE:
            /* match backreference */
            TRACE(("|%p|%p|GROUPREF_IGNORE %d\n", ctx->pattern,
                   ctx->ptr, ctx->pattern[0]));
            i = ctx->pattern[0];
            {
                Py_ssize_t groupref = i+i;
                if (groupref >= state->lastmark) {
                    RETURN_FAILURE;
                } else {
                    char* p = (char*) state->mark[groupref];
                    char* e = (char*) state->mark[groupref+1];
                    if (!p || !e || e < p)
                        RETURN_FAILURE;
                    while (p < e) {
                        if (ctx->ptr >= end ||
                            state->lower(SRE_CHARGET(state, ctx->ptr, 0)) !=
                            state->lower(SRE_CHARGET(state, p, 0)))
                            RETURN_FAILURE;
                        p += state->charsize;
                        ctx->ptr += state->charsize;
                    }
                }
            }
            ctx->pattern++;
            break;

        case SRE_OP_GROUPREF_EXISTS:
            TRACE(("|%p|%p|GROUPREF_EXISTS %d\n", ctx->pattern,
                   ctx->ptr, ctx->pattern[0]));
            /* <GROUPREF_EXISTS> <group> <skip> codeyes <JUMP> codeno ... */
            i = ctx->pattern[0];
            {
                Py_ssize_t groupref = i+i;
                if (groupref >= state->lastmark) {
                    ctx->pattern += ctx->pattern[1];
                    break;
                } else {
                    SRE_CHAR* p = (SRE_CHAR*) state->mark[groupref];
                    SRE_CHAR* e = (SRE_CHAR*) state->mark[groupref+1];
                    if (!p || !e || e < p) {
                        ctx->pattern += ctx->pattern[1];
                        break;
                    }
                }
            }
            ctx->pattern += 2;
            break;

        case SRE_OP_ASSERT:
            /* assert subpattern */
            /* <ASSERT> <skip> <back> <pattern> */
            TRACE(("|%p|%p|ASSERT %d\n", ctx->pattern,
                   ctx->ptr, ctx->pattern[1]));
            state->ptr = ctx->ptr - state->charsize * ctx->pattern[1];
            if (state->ptr < state->beginning)
                RETURN_FAILURE;
            DO_JUMP(JUMP_ASSERT, jump_assert, ctx->pattern+2);
            RETURN_ON_FAILURE(ret);
            ctx->pattern += ctx->pattern[0];
            break;

        case SRE_OP_ASSERT_NOT:
            /* assert not subpattern */
            /* <ASSERT_NOT> <skip> <back> <pattern> */
            TRACE(("|%p|%p|ASSERT_NOT %d\n", ctx->pattern,
                   ctx->ptr, ctx->pattern[1]));
            state->ptr = ctx->ptr - state->charsize * ctx->pattern[1];
            if (state->ptr >= state->beginning) {
                DO_JUMP(JUMP_ASSERT_NOT, jump_assert_not, ctx->pattern+2);
                if (ret) {
                    RETURN_ON_ERROR(ret);
                    RETURN_FAILURE;
                }
            }
            ctx->pattern += ctx->pattern[0];
            break;

        case SRE_OP_FAILURE:
            /* immediate failure */
            TRACE(("|%p|%p|FAILURE\n", ctx->pattern, ctx->ptr));
            RETURN_FAILURE;

        default:
            TRACE(("|%p|%p|UNKNOWN %d\n", ctx->pattern, ctx->ptr,
                   ctx->pattern[-1]));
            RETURN_ERROR(SRE_ERROR_ILLEGAL);
        }
    }

exit:
    ctx_pos = ctx->last_ctx_pos;
    jump = ctx->jump;
    DATA_POP_DISCARD(ctx);
    if (ctx_pos == -1)
        return ret;
    DATA_LOOKUP_AT(SRE_MATCH_CONTEXT, ctx, ctx_pos);

    switch (jump) {
        case JUMP_MAX_UNTIL_2:
            TRACE(("|%p|%p|JUMP_MAX_UNTIL_2\n", ctx->pattern, ctx->ptr));
            goto jump_max_until_2;
        case JUMP_MAX_UNTIL_3:
            TRACE(("|%p|%p|JUMP_MAX_UNTIL_3\n", ctx->pattern, ctx->ptr));
            goto jump_max_until_3;
        case JUMP_MIN_UNTIL_2:
            TRACE(("|%p|%p|JUMP_MIN_UNTIL_2\n", ctx->pattern, ctx->ptr));
            goto jump_min_until_2;
        case JUMP_MIN_UNTIL_3:
            TRACE(("|%p|%p|JUMP_MIN_UNTIL_3\n", ctx->pattern, ctx->ptr));
            goto jump_min_until_3;
        case JUMP_BRANCH:
            TRACE(("|%p|%p|JUMP_BRANCH\n", ctx->pattern, ctx->ptr));
            goto jump_branch;
        case JUMP_MAX_UNTIL_1:
            TRACE(("|%p|%p|JUMP_MAX_UNTIL_1\n", ctx->pattern, ctx->ptr));
            goto jump_max_until_1;
        case JUMP_MIN_UNTIL_1:
            TRACE(("|%p|%p|JUMP_MIN_UNTIL_1\n", ctx->pattern, ctx->ptr));
            goto jump_min_until_1;
        case JUMP_REPEAT:
            TRACE(("|%p|%p|JUMP_REPEAT\n", ctx->pattern, ctx->ptr));
            goto jump_repeat;
        case JUMP_REPEAT_ONE_1:
            TRACE(("|%p|%p|JUMP_REPEAT_ONE_1\n", ctx->pattern, ctx->ptr));
            goto jump_repeat_one_1;
        case JUMP_REPEAT_ONE_2:
            TRACE(("|%p|%p|JUMP_REPEAT_ONE_2\n", ctx->pattern, ctx->ptr));
            goto jump_repeat_one_2;
        case JUMP_MIN_REPEAT_ONE:
            TRACE(("|%p|%p|JUMP_MIN_REPEAT_ONE\n", ctx->pattern, ctx->ptr));
            goto jump_min_repeat_one;
        case JUMP_ASSERT:
            TRACE(("|%p|%p|JUMP_ASSERT\n", ctx->pattern, ctx->ptr));
            goto jump_assert;
        case JUMP_ASSERT_NOT:
            TRACE(("|%p|%p|JUMP_ASSERT_NOT\n", ctx->pattern, ctx->ptr));
            goto jump_assert_not;
        case JUMP_NONE:
            TRACE(("|%p|%p|RETURN %" PY_FORMAT_SIZE_T "d\n", ctx->pattern,
                   ctx->ptr, ret));
            break;
    }

    return ret; /* should never get here */
}

LOCAL(Py_ssize_t)
SRE_SEARCH(SRE_STATE* state, SRE_CODE* pattern)
{
    char* ptr = (char*)state->start;
    char* end = (char*)state->end;
    Py_ssize_t status = 0;
    Py_ssize_t prefix_len = 0;
    Py_ssize_t prefix_skip = 0;
    SRE_CODE* prefix = NULL;
    SRE_CODE* charset = NULL;
    SRE_CODE* overlap = NULL;
    int flags = 0;

    if (pattern[0] == SRE_OP_INFO) {
        /* optimization info block */
        /* <INFO> <1=skip> <2=flags> <3=min> <4=max> <5=prefix info>  */

        flags = pattern[2];

        if (pattern[3] > 1) {
            /* adjust end point (but make sure we leave at least one
               character in there, so literal search will work) */
            end -= (pattern[3]-1) * state->charsize;
            if (end <= ptr)
                end = ptr + state->charsize;
        }

        if (flags & SRE_INFO_PREFIX) {
            /* pattern starts with a known prefix */
            /* <length> <skip> <prefix data> <overlap data> */
            prefix_len = pattern[5];
            prefix_skip = pattern[6];
            prefix = pattern + 7;
            overlap = prefix + prefix_len - 1;
        } else if (flags & SRE_INFO_CHARSET)
            /* pattern starts with a character from a known set */
            /* <charset> */
            charset = pattern + 5;

        pattern += 1 + pattern[1];
    }

    TRACE(("prefix = %p %" PY_FORMAT_SIZE_T "d %" PY_FORMAT_SIZE_T "d\n",
           prefix, prefix_len, prefix_skip));
    TRACE(("charset = %p\n", charset));

#if defined(USE_FAST_SEARCH)
    if (prefix_len > 1) {
        /* pattern starts with a known prefix.  use the overlap
           table to skip forward as fast as we possibly can */
        Py_ssize_t i = 0;
        end = (char *)state->end;
        while (ptr < end) {
            for (;;) {
                if ((SRE_CODE) SRE_CHARGET(state, ptr, 0) != prefix[i]) {
                    if (!i)
                        break;
                    else
                        i = overlap[i];
                } else {
                    if (++i == prefix_len) {
                        /* found a potential match */
                        TRACE(("|%p|%p|SEARCH SCAN\n", pattern, ptr));
                        state->start = ptr - (prefix_len - 1) * state->charsize;
                        state->ptr = ptr - (prefix_len - prefix_skip - 1) * state->charsize;
                        if (flags & SRE_INFO_LITERAL)
                            return 1; /* we got all of it */
                        status = SRE_MATCH(state, pattern + 2*prefix_skip);
                        if (status != 0)
                            return status;
                        /* close but no cigar -- try again */
                        i = overlap[i];
                    }
                    break;
                }
            }
            ptr += state->charsize;
        }
        return 0;
    }
#endif

    if (pattern[0] == SRE_OP_LITERAL) {
        /* pattern starts with a literal character.  this is used
           for short prefixes, and if fast search is disabled */
        SRE_CODE chr = pattern[1];
        end = (char*)state->end;
        for (;;) {
            while (ptr < end && (SRE_CODE) SRE_CHARGET(state, ptr, 0) != chr)
                ptr += state->charsize;
            if (ptr >= end)
                return 0;
            TRACE(("|%p|%p|SEARCH LITERAL\n", pattern, ptr));
            state->start = ptr;
            ptr += state->charsize;
            state->ptr = ptr;
            if (flags & SRE_INFO_LITERAL)
                return 1; /* we got all of it */
            status = SRE_MATCH(state, pattern + 2);
            if (status != 0)
                break;
        }
    } else if (charset) {
        /* pattern starts with a character from a known set */
        end = (char*)state->end;
        for (;;) {
            while (ptr < end && !SRE_CHARSET(charset, SRE_CHARGET(state, ptr, 0)))
                ptr += state->charsize;
            if (ptr >= end)
                return 0;
            TRACE(("|%p|%p|SEARCH CHARSET\n", pattern, ptr));
            state->start = ptr;
            state->ptr = ptr;
            status = SRE_MATCH(state, pattern);
            if (status != 0)
                break;
            ptr += state->charsize;
        }
    } else
        /* general case */
        while (ptr <= end) {
            TRACE(("|%p|%p|SEARCH\n", pattern, ptr));
            state->start = state->ptr = ptr;
            ptr += state->charsize;
            status = SRE_MATCH(state, pattern);
            if (status != 0)
                break;
        }

    return status;
}

#if !defined(SRE_RECURSIVE)

/* -------------------------------------------------------------------- */
/* factories and destructors */

/* see sre.h for object declarations */
static PyObject*pattern_new_match(PatternObject*, SRE_STATE*, int);
static PyObject*pattern_scanner(PatternObject*, PyObject*, PyObject* kw);

static int
sre_literal_template(int charsize, char* ptr, Py_ssize_t len)
{
    /* check if given string is a literal template (i.e. no escapes) */
    struct {
        int charsize;
    } state = {
        charsize
    };
    while (len-- > 0) {
        if (SRE_CHARGET((&state), ptr, 0) == '\\')
            return 0;
        ptr += charsize;
    }
    return 1;
}

static PyObject *
sre_codesize(PyObject* self, PyObject *unused)
{
    return PyLong_FromSize_t(sizeof(SRE_CODE));
}

static PyObject *
sre_getlower(PyObject* self, PyObject* args)
{
    int character, flags;
    if (!PyArg_ParseTuple(args, "ii", &character, &flags))
        return NULL;
    if (flags & SRE_FLAG_LOCALE)
        return Py_BuildValue("i", sre_lower_locale(character));
    if (flags & SRE_FLAG_UNICODE)
        return Py_BuildValue("i", sre_lower_unicode(character));
    return Py_BuildValue("i", sre_lower(character));
}

LOCAL(void)
state_reset(SRE_STATE* state)
{
    /* FIXME: dynamic! */
    /*memset(state->mark, 0, sizeof(*state->mark) * SRE_MARK_SIZE);*/

    state->lastmark = -1;
    state->lastindex = -1;

    state->repeat = NULL;

    data_stack_dealloc(state);
}

static void*
getstring(PyObject* string, Py_ssize_t* p_length,
          int* p_logical_charsize, int* p_charsize,
          Py_buffer *view)
{
    /* given a python object, return a data pointer, a length (in
       characters), and a character size.  return NULL if the object
       is not a string (or not compatible) */

    PyBufferProcs *buffer;
    Py_ssize_t size, bytes;
    int charsize;
    void* ptr;

    /* Unicode objects do not support the buffer API. So, get the data
       directly instead. */
    if (PyUnicode_Check(string)) {
        if (PyUnicode_READY(string) == -1)
            return NULL;
        ptr = PyUnicode_DATA(string);
        *p_length = PyUnicode_GET_LENGTH(string);
        *p_charsize = PyUnicode_KIND(string);
        *p_logical_charsize = 4;
        return ptr;
    }

    /* get pointer to byte string buffer */
    view->len = -1;
    buffer = Py_TYPE(string)->tp_as_buffer;
    if (!buffer || !buffer->bf_getbuffer ||
        (*buffer->bf_getbuffer)(string, view, PyBUF_SIMPLE) < 0) {
            PyErr_SetString(PyExc_TypeError, "expected string or buffer");
            return NULL;
    }

    /* determine buffer size */
    bytes = view->len;
    ptr = view->buf;

    if (bytes < 0) {
        PyErr_SetString(PyExc_TypeError, "buffer has negative size");
        goto err;
    }

    /* determine character size */
    size = PyObject_Size(string);

    if (PyBytes_Check(string) || bytes == size)
        charsize = 1;
    else {
        PyErr_SetString(PyExc_TypeError, "buffer size mismatch");
        goto err;
    }

    *p_length = size;
    *p_charsize = charsize;
    *p_logical_charsize = charsize;

    if (ptr == NULL) {
            PyErr_SetString(PyExc_ValueError,
                            "Buffer is NULL");
            goto err;
    }
    return ptr;
  err:
    PyBuffer_Release(view);
    view->buf = NULL;
    return NULL;
}

LOCAL(PyObject*)
state_init(SRE_STATE* state, PatternObject* pattern, PyObject* string,
           Py_ssize_t start, Py_ssize_t end)
{
    /* prepare state object */

    Py_ssize_t length;
    int logical_charsize, charsize;
    void* ptr;

    memset(state, 0, sizeof(SRE_STATE));

    state->lastmark = -1;
    state->lastindex = -1;

    state->buffer.buf = NULL;
    ptr = getstring(string, &length, &logical_charsize, &charsize, &state->buffer);
    if (!ptr)
        goto err;

    if (logical_charsize == 1 && pattern->logical_charsize > 1) {
        PyErr_SetString(PyExc_TypeError,
                        "can't use a string pattern on a bytes-like object");
        goto err;
    }
    if (logical_charsize > 1 && pattern->logical_charsize == 1) {
        PyErr_SetString(PyExc_TypeError,
                        "can't use a bytes pattern on a string-like object");
        goto err;
    }

    /* adjust boundaries */
    if (start < 0)
        start = 0;
    else if (start > length)
        start = length;

    if (end < 0)
        end = 0;
    else if (end > length)
        end = length;

    state->logical_charsize = logical_charsize;
    state->charsize = charsize;

    state->beginning = ptr;

    state->start = (void*) ((char*) ptr + start * state->charsize);
    state->end = (void*) ((char*) ptr + end * state->charsize);

    Py_INCREF(string);
    state->string = string;
    state->pos = start;
    state->endpos = end;

    if (pattern->flags & SRE_FLAG_LOCALE)
        state->lower = sre_lower_locale;
    else if (pattern->flags & SRE_FLAG_UNICODE)
        state->lower = sre_lower_unicode;
    else
        state->lower = sre_lower;

    return string;
  err:
    if (state->buffer.buf)
        PyBuffer_Release(&state->buffer);
    return NULL;
}

LOCAL(void)
state_fini(SRE_STATE* state)
{
    if (state->buffer.buf)
        PyBuffer_Release(&state->buffer);
    Py_XDECREF(state->string);
    data_stack_dealloc(state);
}

/* calculate offset from start of string */
#define STATE_OFFSET(state, member)\
    (((char*)(member) - (char*)(state)->beginning) / (state)->charsize)

LOCAL(PyObject*)
state_getslice(SRE_STATE* state, Py_ssize_t index, PyObject* string, int empty)
{
    Py_ssize_t i, j;

    index = (index - 1) * 2;

    if (string == Py_None || index >= state->lastmark || !state->mark[index] || !state->mark[index+1]) {
        if (empty)
            /* want empty string */
            i = j = 0;
        else {
            Py_INCREF(Py_None);
            return Py_None;
        }
    } else {
        i = STATE_OFFSET(state, state->mark[index]);
        j = STATE_OFFSET(state, state->mark[index+1]);
    }

    return PySequence_GetSlice(string, i, j);
}

static void
pattern_error(int status)
{
    switch (status) {
    case SRE_ERROR_RECURSION_LIMIT:
        PyErr_SetString(
            PyExc_RuntimeError,
            "maximum recursion limit exceeded"
            );
        break;
    case SRE_ERROR_MEMORY:
        PyErr_NoMemory();
        break;
    case SRE_ERROR_INTERRUPTED:
    /* An exception has already been raised, so let it fly */
        break;
    default:
        /* other error codes indicate compiler/engine bugs */
        PyErr_SetString(
            PyExc_RuntimeError,
            "internal error in regular expression engine"
            );
    }
}

static void
pattern_dealloc(PatternObject* self)
{
    if (self->weakreflist != NULL)
        PyObject_ClearWeakRefs((PyObject *) self);
    if (self->view.buf)
        PyBuffer_Release(&self->view);
    Py_XDECREF(self->pattern);
    Py_XDECREF(self->groupindex);
    Py_XDECREF(self->indexgroup);
    PyObject_DEL(self);
}

static PyObject*
pattern_match(PatternObject* self, PyObject* args, PyObject* kw)
{
    SRE_STATE state;
    Py_ssize_t status;

    PyObject* string;
    Py_ssize_t start = 0;
    Py_ssize_t end = PY_SSIZE_T_MAX;
    static char* kwlist[] = { "pattern", "pos", "endpos", NULL };
    if (!PyArg_ParseTupleAndKeywords(args, kw, "O|nn:match", kwlist,
                                     &string, &start, &end))
        return NULL;

    string = state_init(&state, self, string, start, end);
    if (!string)
        return NULL;

    state.ptr = state.start;

    TRACE(("|%p|%p|MATCH\n", PatternObject_GetCode(self), state.ptr));

    if (state.logical_charsize == 1) {
        status = sre_match(&state, PatternObject_GetCode(self));
    } else {
        status = sre_umatch(&state, PatternObject_GetCode(self));
    }

    TRACE(("|%p|%p|END\n", PatternObject_GetCode(self), state.ptr));
    if (PyErr_Occurred())
        return NULL;

    state_fini(&state);

    return pattern_new_match(self, &state, status);
}

static PyObject*
pattern_search(PatternObject* self, PyObject* args, PyObject* kw)
{
    SRE_STATE state;
    int status;

    PyObject* string;
    Py_ssize_t start = 0;
    Py_ssize_t end = PY_SSIZE_T_MAX;
    static char* kwlist[] = { "pattern", "pos", "endpos", NULL };
    if (!PyArg_ParseTupleAndKeywords(args, kw, "O|nn:search", kwlist,
                                     &string, &start, &end))
        return NULL;

    string = state_init(&state, self, string, start, end);
    if (!string)
        return NULL;

    TRACE(("|%p|%p|SEARCH\n", PatternObject_GetCode(self), state.ptr));

    if (state.logical_charsize == 1) {
        status = sre_search(&state, PatternObject_GetCode(self));
    } else {
        status = sre_usearch(&state, PatternObject_GetCode(self));
    }

    TRACE(("|%p|%p|END\n", PatternObject_GetCode(self), state.ptr));

    state_fini(&state);

    if (PyErr_Occurred())
        return NULL;

    return pattern_new_match(self, &state, status);
}

static PyObject*
call(char* module, char* function, PyObject* args)
{
    PyObject* name;
    PyObject* mod;
    PyObject* func;
    PyObject* result;

    if (!args)
        return NULL;
    name = PyUnicode_FromString(module);
    if (!name)
        return NULL;
    mod = PyImport_Import(name);
    Py_DECREF(name);
    if (!mod)
        return NULL;
    func = PyObject_GetAttrString(mod, function);
    Py_DECREF(mod);
    if (!func)
        return NULL;
    result = PyObject_CallObject(func, args);
    Py_DECREF(func);
    Py_DECREF(args);
    return result;
}

#ifdef USE_BUILTIN_COPY
static int
deepcopy(PyObject** object, PyObject* memo)
{
    PyObject* copy;

    copy = call(
        "copy", "deepcopy",
        PyTuple_Pack(2, *object, memo)
        );
    if (!copy)
        return 0;

    Py_DECREF(*object);
    *object = copy;

    return 1; /* success */
}
#endif

static PyObject*
join_list(PyObject* list, PyObject* string)
{
    /* join list elements */

    PyObject* joiner;
    PyObject* function;
    PyObject* args;
    PyObject* result;

    joiner = PySequence_GetSlice(string, 0, 0);
    if (!joiner)
        return NULL;

    if (PyList_GET_SIZE(list) == 0) {
        Py_DECREF(list);
        return joiner;
    }

    function = PyObject_GetAttrString(joiner, "join");
    if (!function) {
        Py_DECREF(joiner);
        return NULL;
    }
    args = PyTuple_New(1);
    if (!args) {
        Py_DECREF(function);
        Py_DECREF(joiner);
        return NULL;
    }
    PyTuple_SET_ITEM(args, 0, list);
    result = PyObject_CallObject(function, args);
    Py_DECREF(args); /* also removes list */
    Py_DECREF(function);
    Py_DECREF(joiner);

    return result;
}

static PyObject*
pattern_findall(PatternObject* self, PyObject* args, PyObject* kw)
{
    SRE_STATE state;
    PyObject* list;
    Py_ssize_t status;
    Py_ssize_t i, b, e;

    PyObject* string;
    Py_ssize_t start = 0;
    Py_ssize_t end = PY_SSIZE_T_MAX;
    static char* kwlist[] = { "source", "pos", "endpos", NULL };
    if (!PyArg_ParseTupleAndKeywords(args, kw, "O|nn:findall", kwlist,
                                     &string, &start, &end))
        return NULL;

    string = state_init(&state, self, string, start, end);
    if (!string)
        return NULL;

    list = PyList_New(0);
    if (!list) {
        state_fini(&state);
        return NULL;
    }

    while (state.start <= state.end) {

        PyObject* item;

        state_reset(&state);

        state.ptr = state.start;

        if (state.logical_charsize == 1) {
            status = sre_search(&state, PatternObject_GetCode(self));
        } else {
            status = sre_usearch(&state, PatternObject_GetCode(self));
        }

        if (PyErr_Occurred())
            goto error;

        if (status <= 0) {
            if (status == 0)
                break;
            pattern_error(status);
            goto error;
        }

        /* don't bother to build a match object */
        switch (self->groups) {
        case 0:
            b = STATE_OFFSET(&state, state.start);
            e = STATE_OFFSET(&state, state.ptr);
            item = PySequence_GetSlice(string, b, e);
            if (!item)
                goto error;
            break;
        case 1:
            item = state_getslice(&state, 1, string, 1);
            if (!item)
                goto error;
            break;
        default:
            item = PyTuple_New(self->groups);
            if (!item)
                goto error;
            for (i = 0; i < self->groups; i++) {
                PyObject* o = state_getslice(&state, i+1, string, 1);
                if (!o) {
                    Py_DECREF(item);
                    goto error;
                }
                PyTuple_SET_ITEM(item, i, o);
            }
            break;
        }

        status = PyList_Append(list, item);
        Py_DECREF(item);
        if (status < 0)
            goto error;

        if (state.ptr == state.start)
            state.start = (void*) ((char*) state.ptr + state.charsize);
        else
            state.start = state.ptr;

    }

    state_fini(&state);
    return list;

error:
    Py_DECREF(list);
    state_fini(&state);
    return NULL;

}

static PyObject*
pattern_finditer(PatternObject* pattern, PyObject* args, PyObject* kw)
{
    PyObject* scanner;
    PyObject* search;
    PyObject* iterator;

    scanner = pattern_scanner(pattern, args, kw);
    if (!scanner)
        return NULL;

    search = PyObject_GetAttrString(scanner, "search");
    Py_DECREF(scanner);
    if (!search)
        return NULL;

    iterator = PyCallIter_New(search, Py_None);
    Py_DECREF(search);

    return iterator;
}

static PyObject*
pattern_split(PatternObject* self, PyObject* args, PyObject* kw)
{
    SRE_STATE state;
    PyObject* list;
    PyObject* item;
    Py_ssize_t status;
    Py_ssize_t n;
    Py_ssize_t i;
    void* last;

    PyObject* string;
    Py_ssize_t maxsplit = 0;
    static char* kwlist[] = { "source", "maxsplit", NULL };
    if (!PyArg_ParseTupleAndKeywords(args, kw, "O|n:split", kwlist,
                                     &string, &maxsplit))
        return NULL;

    string = state_init(&state, self, string, 0, PY_SSIZE_T_MAX);
    if (!string)
        return NULL;

    list = PyList_New(0);
    if (!list) {
        state_fini(&state);
        return NULL;
    }

    n = 0;
    last = state.start;

    while (!maxsplit || n < maxsplit) {

        state_reset(&state);

        state.ptr = state.start;

        if (state.logical_charsize == 1) {
            status = sre_search(&state, PatternObject_GetCode(self));
        } else {
            status = sre_usearch(&state, PatternObject_GetCode(self));
        }

        if (PyErr_Occurred())
            goto error;

        if (status <= 0) {
            if (status == 0)
                break;
            pattern_error(status);
            goto error;
        }

        if (state.start == state.ptr) {
            if (last == state.end)
                break;
            /* skip one character */
            state.start = (void*) ((char*) state.ptr + state.charsize);
            continue;
        }

        /* get segment before this match */
        item = PySequence_GetSlice(
            string, STATE_OFFSET(&state, last),
            STATE_OFFSET(&state, state.start)
            );
        if (!item)
            goto error;
        status = PyList_Append(list, item);
        Py_DECREF(item);
        if (status < 0)
            goto error;

        /* add groups (if any) */
        for (i = 0; i < self->groups; i++) {
            item = state_getslice(&state, i+1, string, 0);
            if (!item)
                goto error;
            status = PyList_Append(list, item);
            Py_DECREF(item);
            if (status < 0)
                goto error;
        }

        n = n + 1;

        last = state.start = state.ptr;

    }

    /* get segment following last match (even if empty) */
    item = PySequence_GetSlice(
        string, STATE_OFFSET(&state, last), state.endpos
        );
    if (!item)
        goto error;
    status = PyList_Append(list, item);
    Py_DECREF(item);
    if (status < 0)
        goto error;

    state_fini(&state);
    return list;

error:
    Py_DECREF(list);
    state_fini(&state);
    return NULL;

}

static PyObject*
pattern_subx(PatternObject* self, PyObject* ptemplate, PyObject* string,
             Py_ssize_t count, Py_ssize_t subn)
{
    SRE_STATE state;
    PyObject* list;
    PyObject* item;
    PyObject* filter;
    PyObject* args;
    PyObject* match;
    void* ptr;
    Py_ssize_t status;
    Py_ssize_t n;
    Py_ssize_t i, b, e;
    int logical_charsize, charsize;
    int filter_is_callable;
    Py_buffer view;

    if (PyCallable_Check(ptemplate)) {
        /* sub/subn takes either a function or a template */
        filter = ptemplate;
        Py_INCREF(filter);
        filter_is_callable = 1;
    } else {
        /* if not callable, check if it's a literal string */
        int literal;
        view.buf = NULL;
        ptr = getstring(ptemplate, &n, &logical_charsize, &charsize, &view);
        b = charsize;
        if (ptr) {
            literal = sre_literal_template(charsize, ptr, n);
        } else {
            PyErr_Clear();
            literal = 0;
        }
        if (view.buf)
            PyBuffer_Release(&view);
        if (literal) {
            filter = ptemplate;
            Py_INCREF(filter);
            filter_is_callable = 0;
        } else {
            /* not a literal; hand it over to the template compiler */
            filter = call(
                SRE_PY_MODULE, "_subx",
                PyTuple_Pack(2, self, ptemplate)
                );
            if (!filter)
                return NULL;
            filter_is_callable = PyCallable_Check(filter);
        }
    }

    string = state_init(&state, self, string, 0, PY_SSIZE_T_MAX);
    if (!string) {
        Py_DECREF(filter);
        return NULL;
    }

    list = PyList_New(0);
    if (!list) {
        Py_DECREF(filter);
        state_fini(&state);
        return NULL;
    }

    n = i = 0;

    while (!count || n < count) {

        state_reset(&state);

        state.ptr = state.start;

        if (state.logical_charsize == 1) {
            status = sre_search(&state, PatternObject_GetCode(self));
        } else {
            status = sre_usearch(&state, PatternObject_GetCode(self));
        }

        if (PyErr_Occurred())
            goto error;

        if (status <= 0) {
            if (status == 0)
                break;
            pattern_error(status);
            goto error;
        }

        b = STATE_OFFSET(&state, state.start);
        e = STATE_OFFSET(&state, state.ptr);

        if (i < b) {
            /* get segment before this match */
            item = PySequence_GetSlice(string, i, b);
            if (!item)
                goto error;
            status = PyList_Append(list, item);
            Py_DECREF(item);
            if (status < 0)
                goto error;

        } else if (i == b && i == e && n > 0)
            /* ignore empty match on latest position */
            goto next;

        if (filter_is_callable) {
            /* pass match object through filter */
            match = pattern_new_match(self, &state, 1);
            if (!match)
                goto error;
            args = PyTuple_Pack(1, match);
            if (!args) {
                Py_DECREF(match);
                goto error;
            }
            item = PyObject_CallObject(filter, args);
            Py_DECREF(args);
            Py_DECREF(match);
            if (!item)
                goto error;
        } else {
            /* filter is literal string */
            item = filter;
            Py_INCREF(item);
        }

        /* add to list */
        if (item != Py_None) {
            status = PyList_Append(list, item);
            Py_DECREF(item);
            if (status < 0)
                goto error;
        }

        i = e;
        n = n + 1;

next:
        /* move on */
        if (state.ptr == state.start)
            state.start = (void*) ((char*) state.ptr + state.charsize);
        else
            state.start = state.ptr;

    }

    /* get segment following last match */
    if (i < state.endpos) {
        item = PySequence_GetSlice(string, i, state.endpos);
        if (!item)
            goto error;
        status = PyList_Append(list, item);
        Py_DECREF(item);
        if (status < 0)
            goto error;
    }

    state_fini(&state);

    Py_DECREF(filter);

    /* convert list to single string (also removes list) */
    item = join_list(list, string);

    if (!item)
        return NULL;

    if (subn)
        return Py_BuildValue("Nn", item, n);

    return item;

error:
    Py_DECREF(list);
    state_fini(&state);
    Py_DECREF(filter);
    return NULL;

}

static PyObject*
pattern_sub(PatternObject* self, PyObject* args, PyObject* kw)
{
    PyObject* ptemplate;
    PyObject* string;
    Py_ssize_t count = 0;
    static char* kwlist[] = { "repl", "string", "count", NULL };
    if (!PyArg_ParseTupleAndKeywords(args, kw, "OO|n:sub", kwlist,
                                     &ptemplate, &string, &count))
        return NULL;

    return pattern_subx(self, ptemplate, string, count, 0);
}

static PyObject*
pattern_subn(PatternObject* self, PyObject* args, PyObject* kw)
{
    PyObject* ptemplate;
    PyObject* string;
    Py_ssize_t count = 0;
    static char* kwlist[] = { "repl", "string", "count", NULL };
    if (!PyArg_ParseTupleAndKeywords(args, kw, "OO|n:subn", kwlist,
                                     &ptemplate, &string, &count))
        return NULL;

    return pattern_subx(self, ptemplate, string, count, 1);
}

static PyObject*
pattern_copy(PatternObject* self, PyObject *unused)
{
#ifdef USE_BUILTIN_COPY
    PatternObject* copy;
    int offset;

    copy = PyObject_NEW_VAR(PatternObject, &Pattern_Type, self->codesize);
    if (!copy)
        return NULL;

    offset = offsetof(PatternObject, groups);

    Py_XINCREF(self->groupindex);
    Py_XINCREF(self->indexgroup);
    Py_XINCREF(self->pattern);

    memcpy((char*) copy + offset, (char*) self + offset,
           sizeof(PatternObject) + self->codesize * sizeof(SRE_CODE) - offset);
    copy->weakreflist = NULL;

    return (PyObject*) copy;
#else
    PyErr_SetString(PyExc_TypeError, "cannot copy this pattern object");
    return NULL;
#endif
}

static PyObject*
pattern_deepcopy(PatternObject* self, PyObject* memo)
{
#ifdef USE_BUILTIN_COPY
    PatternObject* copy;

    copy = (PatternObject*) pattern_copy(self);
    if (!copy)
        return NULL;

    if (!deepcopy(&copy->groupindex, memo) ||
        !deepcopy(&copy->indexgroup, memo) ||
        !deepcopy(&copy->pattern, memo)) {
        Py_DECREF(copy);
        return NULL;
    }

#else
    PyErr_SetString(PyExc_TypeError, "cannot deepcopy this pattern object");
    return NULL;
#endif
}

PyDoc_STRVAR(pattern_match_doc,
"match(string[, pos[, endpos]]) -> match object or None.\n\
    Matches zero or more characters at the beginning of the string");

PyDoc_STRVAR(pattern_search_doc,
"search(string[, pos[, endpos]]) -> match object or None.\n\
    Scan through string looking for a match, and return a corresponding\n\
    match object instance. Return None if no position in the string matches.");

PyDoc_STRVAR(pattern_split_doc,
"split(string[, maxsplit = 0])  -> list.\n\
    Split string by the occurrences of pattern.");

PyDoc_STRVAR(pattern_findall_doc,
"findall(string[, pos[, endpos]]) -> list.\n\
   Return a list of all non-overlapping matches of pattern in string.");

PyDoc_STRVAR(pattern_finditer_doc,
"finditer(string[, pos[, endpos]]) -> iterator.\n\
    Return an iterator over all non-overlapping matches for the \n\
    RE pattern in string. For each match, the iterator returns a\n\
    match object.");

PyDoc_STRVAR(pattern_sub_doc,
"sub(repl, string[, count = 0]) -> newstring.\n\
    Return the string obtained by replacing the leftmost non-overlapping\n\
    occurrences of pattern in string by the replacement repl.");

PyDoc_STRVAR(pattern_subn_doc,
"subn(repl, string[, count = 0]) -> (newstring, number of subs)\n\
    Return the tuple (new_string, number_of_subs_made) found by replacing\n\
    the leftmost non-overlapping occurrences of pattern with the\n\
    replacement repl.");

PyDoc_STRVAR(pattern_doc, "Compiled regular expression objects");

static PyMethodDef pattern_methods[] = {
    {"match", (PyCFunction) pattern_match, METH_VARARGS|METH_KEYWORDS,
        pattern_match_doc},
    {"search", (PyCFunction) pattern_search, METH_VARARGS|METH_KEYWORDS,
        pattern_search_doc},
    {"sub", (PyCFunction) pattern_sub, METH_VARARGS|METH_KEYWORDS,
        pattern_sub_doc},
    {"subn", (PyCFunction) pattern_subn, METH_VARARGS|METH_KEYWORDS,
        pattern_subn_doc},
    {"split", (PyCFunction) pattern_split, METH_VARARGS|METH_KEYWORDS,
        pattern_split_doc},
    {"findall", (PyCFunction) pattern_findall, METH_VARARGS|METH_KEYWORDS,
        pattern_findall_doc},
    {"finditer", (PyCFunction) pattern_finditer, METH_VARARGS|METH_KEYWORDS,
        pattern_finditer_doc},
    {"scanner", (PyCFunction) pattern_scanner, METH_VARARGS|METH_KEYWORDS},
    {"__copy__", (PyCFunction) pattern_copy, METH_NOARGS},
    {"__deepcopy__", (PyCFunction) pattern_deepcopy, METH_O},
    {NULL, NULL}
};

#define PAT_OFF(x) offsetof(PatternObject, x)
static PyMemberDef pattern_members[] = {
    {"pattern",    T_OBJECT,    PAT_OFF(pattern),       READONLY},
    {"flags",      T_INT,       PAT_OFF(flags),         READONLY},
    {"groups",     T_PYSSIZET,  PAT_OFF(groups),        READONLY},
    {"groupindex", T_OBJECT,    PAT_OFF(groupindex),    READONLY},
    {NULL}  /* Sentinel */
};

static PyTypeObject Pattern_Type = {
    PyVarObject_HEAD_INIT(NULL, 0)
    "_" SRE_MODULE ".SRE_Pattern",
    sizeof(PatternObject), sizeof(SRE_CODE),
    (destructor)pattern_dealloc,        /* tp_dealloc */
    0,                                  /* tp_print */
    0,                                  /* tp_getattr */
    0,                                  /* tp_setattr */
    0,                                  /* tp_reserved */
    0,                                  /* tp_repr */
    0,                                  /* tp_as_number */
    0,                                  /* tp_as_sequence */
    0,                                  /* tp_as_mapping */
    0,                                  /* tp_hash */
    0,                                  /* tp_call */
    0,                                  /* tp_str */
    0,                                  /* tp_getattro */
    0,                                  /* tp_setattro */
    0,                                  /* tp_as_buffer */
    Py_TPFLAGS_DEFAULT,                 /* tp_flags */
    pattern_doc,                        /* tp_doc */
    0,                                  /* tp_traverse */
    0,                                  /* tp_clear */
    0,                                  /* tp_richcompare */
    offsetof(PatternObject, weakreflist),       /* tp_weaklistoffset */
    0,                                  /* tp_iter */
    0,                                  /* tp_iternext */
    pattern_methods,                    /* tp_methods */
    pattern_members,                    /* tp_members */
};

static int _validate(PatternObject *self); /* Forward */

static PyObject *
_compile(PyObject* self_, PyObject* args)
{
    /* "compile" pattern descriptor to pattern object */

    PatternObject* self;
    Py_ssize_t i, n;

    PyObject* pattern;
    int flags = 0;
    PyObject* code;
    Py_ssize_t groups = 0;
    PyObject* groupindex = NULL;
    PyObject* indexgroup = NULL;

    if (!PyArg_ParseTuple(args, "OiO!|nOO", &pattern, &flags,
                          &PyList_Type, &code, &groups,
                          &groupindex, &indexgroup))
        return NULL;

    n = PyList_GET_SIZE(code);
    /* coverity[ampersand_in_size] */
    self = PyObject_NEW_VAR(PatternObject, &Pattern_Type, n);
    if (!self)
        return NULL;
    self->weakreflist = NULL;
    self->pattern = NULL;
    self->groupindex = NULL;
    self->indexgroup = NULL;
    self->view.buf = NULL;

    self->codesize = n;

    for (i = 0; i < n; i++) {
        PyObject *o = PyList_GET_ITEM(code, i);
        unsigned long value = PyLong_AsUnsignedLong(o);
        self->code[i] = (SRE_CODE) value;
        if ((unsigned long) self->code[i] != value) {
            PyErr_SetString(PyExc_OverflowError,
                            "regular expression code size limit exceeded");
            break;
        }
    }

    if (PyErr_Occurred()) {
        Py_DECREF(self);
        return NULL;
    }

    if (pattern == Py_None) {
        self->logical_charsize = -1;
        self->charsize = -1;
    }
    else {
        Py_ssize_t p_length;
        if (!getstring(pattern, &p_length, &self->logical_charsize,
                       &self->charsize, &self->view)) {
            Py_DECREF(self);
            return NULL;
        }
    }

    Py_INCREF(pattern);
    self->pattern = pattern;

    self->flags = flags;

    self->groups = groups;

    Py_XINCREF(groupindex);
    self->groupindex = groupindex;

    Py_XINCREF(indexgroup);
    self->indexgroup = indexgroup;

    self->weakreflist = NULL;

    if (!_validate(self)) {
        Py_DECREF(self);
        return NULL;
    }

    return (PyObject*) self;
}

/* -------------------------------------------------------------------- */
/* Code validation */

/* To learn more about this code, have a look at the _compile() function in
   Lib/sre_compile.py.  The validation functions below checks the code array
   for conformance with the code patterns generated there.

   The nice thing about the generated code is that it is position-independent:
   all jumps are relative jumps forward.  Also, jumps don't cross each other:
   the target of a later jump is always earlier than the target of an earlier
   jump.  IOW, this is okay:

   J---------J-------T--------T
    \         \_____/        /
     \______________________/

   but this is not:

   J---------J-------T--------T
    \_________\_____/        /
               \____________/

   It also helps that SRE_CODE is always an unsigned type, either 2 bytes or 4
   bytes wide (the latter if Python is compiled for "wide" unicode support).
*/

/* Defining this one enables tracing of the validator */
#undef VVERBOSE

/* Trace macro for the validator */
#if defined(VVERBOSE)
#define VTRACE(v) printf v
#else
#define VTRACE(v) do {} while(0)  /* do nothing */
#endif

/* Report failure */
#define FAIL do { VTRACE(("FAIL: %d\n", __LINE__)); return 0; } while (0)

/* Extract opcode, argument, or skip count from code array */
#define GET_OP                                          \
    do {                                                \
        VTRACE(("%p: ", code));                         \
        if (code >= end) FAIL;                          \
        op = *code++;                                   \
        VTRACE(("%lu (op)\n", (unsigned long)op));      \
    } while (0)
#define GET_ARG                                         \
    do {                                                \
        VTRACE(("%p= ", code));                         \
        if (code >= end) FAIL;                          \
        arg = *code++;                                  \
        VTRACE(("%lu (arg)\n", (unsigned long)arg));    \
    } while (0)
#define GET_SKIP_ADJ(adj)                               \
    do {                                                \
        VTRACE(("%p= ", code));                         \
        if (code >= end) FAIL;                          \
        skip = *code;                                   \
        VTRACE(("%lu (skip to %p)\n",                   \
               (unsigned long)skip, code+skip));        \
        if (skip-adj > (Py_uintptr_t)(end - code))      \
            FAIL;                                       \
        code++;                                         \
    } while (0)
#define GET_SKIP GET_SKIP_ADJ(0)

static int
_validate_charset(SRE_CODE *code, SRE_CODE *end)
{
    /* Some variables are manipulated by the macros above */
    SRE_CODE op;
    SRE_CODE arg;
    SRE_CODE offset;
    int i;

    while (code < end) {
        GET_OP;
        switch (op) {

        case SRE_OP_NEGATE:
            break;

        case SRE_OP_LITERAL:
            GET_ARG;
            break;

        case SRE_OP_RANGE:
            GET_ARG;
            GET_ARG;
            break;

        case SRE_OP_CHARSET:
            offset = 32/sizeof(SRE_CODE); /* 32-byte bitmap */
            if (offset > (Py_uintptr_t)(end - code))
                FAIL;
            code += offset;
            break;

        case SRE_OP_BIGCHARSET:
            GET_ARG; /* Number of blocks */
            offset = 256/sizeof(SRE_CODE); /* 256-byte table */
            if (offset > (Py_uintptr_t)(end - code))
                FAIL;
            /* Make sure that each byte points to a valid block */
            for (i = 0; i < 256; i++) {
                if (((unsigned char *)code)[i] >= arg)
                    FAIL;
            }
            code += offset;
            offset = arg * 32/sizeof(SRE_CODE); /* 32-byte bitmap times arg */
            if (offset > (Py_uintptr_t)(end - code))
                FAIL;
            code += offset;
            break;

        case SRE_OP_CATEGORY:
            GET_ARG;
            switch (arg) {
            case SRE_CATEGORY_DIGIT:
            case SRE_CATEGORY_NOT_DIGIT:
            case SRE_CATEGORY_SPACE:
            case SRE_CATEGORY_NOT_SPACE:
            case SRE_CATEGORY_WORD:
            case SRE_CATEGORY_NOT_WORD:
            case SRE_CATEGORY_LINEBREAK:
            case SRE_CATEGORY_NOT_LINEBREAK:
            case SRE_CATEGORY_LOC_WORD:
            case SRE_CATEGORY_LOC_NOT_WORD:
            case SRE_CATEGORY_UNI_DIGIT:
            case SRE_CATEGORY_UNI_NOT_DIGIT:
            case SRE_CATEGORY_UNI_SPACE:
            case SRE_CATEGORY_UNI_NOT_SPACE:
            case SRE_CATEGORY_UNI_WORD:
            case SRE_CATEGORY_UNI_NOT_WORD:
            case SRE_CATEGORY_UNI_LINEBREAK:
            case SRE_CATEGORY_UNI_NOT_LINEBREAK:
                break;
            default:
                FAIL;
            }
            break;

        default:
            FAIL;

        }
    }

    return 1;
}

static int
_validate_inner(SRE_CODE *code, SRE_CODE *end, Py_ssize_t groups)
{
    /* Some variables are manipulated by the macros above */
    SRE_CODE op;
    SRE_CODE arg;
    SRE_CODE skip;

    VTRACE(("code=%p, end=%p\n", code, end));

    if (code > end)
        FAIL;

    while (code < end) {
        GET_OP;
        switch (op) {

        case SRE_OP_MARK:
            /* We don't check whether marks are properly nested; the
               sre_match() code is robust even if they don't, and the worst
               you can get is nonsensical match results. */
            GET_ARG;
            if (arg > 2 * (size_t)groups + 1) {
                VTRACE(("arg=%d, groups=%d\n", (int)arg, (int)groups));
                FAIL;
            }
            break;

        case SRE_OP_LITERAL:
        case SRE_OP_NOT_LITERAL:
        case SRE_OP_LITERAL_IGNORE:
        case SRE_OP_NOT_LITERAL_IGNORE:
            GET_ARG;
            /* The arg is just a character, nothing to check */
            break;

        case SRE_OP_SUCCESS:
        case SRE_OP_FAILURE:
            /* Nothing to check; these normally end the matching process */
            break;

        case SRE_OP_AT:
            GET_ARG;
            switch (arg) {
            case SRE_AT_BEGINNING:
            case SRE_AT_BEGINNING_STRING:
            case SRE_AT_BEGINNING_LINE:
            case SRE_AT_END:
            case SRE_AT_END_LINE:
            case SRE_AT_END_STRING:
            case SRE_AT_BOUNDARY:
            case SRE_AT_NON_BOUNDARY:
            case SRE_AT_LOC_BOUNDARY:
            case SRE_AT_LOC_NON_BOUNDARY:
            case SRE_AT_UNI_BOUNDARY:
            case SRE_AT_UNI_NON_BOUNDARY:
                break;
            default:
                FAIL;
            }
            break;

        case SRE_OP_ANY:
        case SRE_OP_ANY_ALL:
            /* These have no operands */
            break;

        case SRE_OP_IN:
        case SRE_OP_IN_IGNORE:
            GET_SKIP;
            /* Stop 1 before the end; we check the FAILURE below */
            if (!_validate_charset(code, code+skip-2))
                FAIL;
            if (code[skip-2] != SRE_OP_FAILURE)
                FAIL;
            code += skip-1;
            break;

        case SRE_OP_INFO:
            {
                /* A minimal info field is
                   <INFO> <1=skip> <2=flags> <3=min> <4=max>;
                   If SRE_INFO_PREFIX or SRE_INFO_CHARSET is in the flags,
                   more follows. */
                SRE_CODE flags, i;
                SRE_CODE *newcode;
                GET_SKIP;
                newcode = code+skip-1;
                GET_ARG; flags = arg;
                GET_ARG;
                GET_ARG;
                /* Check that only valid flags are present */
                if ((flags & ~(SRE_INFO_PREFIX |
                               SRE_INFO_LITERAL |
                               SRE_INFO_CHARSET)) != 0)
                    FAIL;
                /* PREFIX and CHARSET are mutually exclusive */
                if ((flags & SRE_INFO_PREFIX) &&
                    (flags & SRE_INFO_CHARSET))
                    FAIL;
                /* LITERAL implies PREFIX */
                if ((flags & SRE_INFO_LITERAL) &&
                    !(flags & SRE_INFO_PREFIX))
                    FAIL;
                /* Validate the prefix */
                if (flags & SRE_INFO_PREFIX) {
                    SRE_CODE prefix_len;
                    GET_ARG; prefix_len = arg;
                    GET_ARG;
                    /* Here comes the prefix string */
                    if (prefix_len > (Py_uintptr_t)(newcode - code))
                        FAIL;
                    code += prefix_len;
                    /* And here comes the overlap table */
                    if (prefix_len > (Py_uintptr_t)(newcode - code))
                        FAIL;
                    /* Each overlap value should be < prefix_len */
                    for (i = 0; i < prefix_len; i++) {
                        if (code[i] >= prefix_len)
                            FAIL;
                    }
                    code += prefix_len;
                }
                /* Validate the charset */
                if (flags & SRE_INFO_CHARSET) {
                    if (!_validate_charset(code, newcode-1))
                        FAIL;
                    if (newcode[-1] != SRE_OP_FAILURE)
                        FAIL;
                    code = newcode;
                }
                else if (code != newcode) {
                  VTRACE(("code=%p, newcode=%p\n", code, newcode));
                    FAIL;
                }
            }
            break;

        case SRE_OP_BRANCH:
            {
                SRE_CODE *target = NULL;
                for (;;) {
                    GET_SKIP;
                    if (skip == 0)
                        break;
                    /* Stop 2 before the end; we check the JUMP below */
                    if (!_validate_inner(code, code+skip-3, groups))
                        FAIL;
                    code += skip-3;
                    /* Check that it ends with a JUMP, and that each JUMP
                       has the same target */
                    GET_OP;
                    if (op != SRE_OP_JUMP)
                        FAIL;
                    GET_SKIP;
                    if (target == NULL)
                        target = code+skip-1;
                    else if (code+skip-1 != target)
                        FAIL;
                }
            }
            break;

        case SRE_OP_REPEAT_ONE:
        case SRE_OP_MIN_REPEAT_ONE:
            {
                SRE_CODE min, max;
                GET_SKIP;
                GET_ARG; min = arg;
                GET_ARG; max = arg;
                if (min > max)
                    FAIL;
                if (max > SRE_MAXREPEAT)
                    FAIL;
                if (!_validate_inner(code, code+skip-4, groups))
                    FAIL;
                code += skip-4;
                GET_OP;
                if (op != SRE_OP_SUCCESS)
                    FAIL;
            }
            break;

        case SRE_OP_REPEAT:
            {
                SRE_CODE min, max;
                GET_SKIP;
                GET_ARG; min = arg;
                GET_ARG; max = arg;
                if (min > max)
                    FAIL;
                if (max > SRE_MAXREPEAT)
                    FAIL;
                if (!_validate_inner(code, code+skip-3, groups))
                    FAIL;
                code += skip-3;
                GET_OP;
                if (op != SRE_OP_MAX_UNTIL && op != SRE_OP_MIN_UNTIL)
                    FAIL;
            }
            break;

        case SRE_OP_GROUPREF:
        case SRE_OP_GROUPREF_IGNORE:
            GET_ARG;
            if (arg >= (size_t)groups)
                FAIL;
            break;

        case SRE_OP_GROUPREF_EXISTS:
            /* The regex syntax for this is: '(?(group)then|else)', where
               'group' is either an integer group number or a group name,
               'then' and 'else' are sub-regexes, and 'else' is optional. */
            GET_ARG;
            if (arg >= (size_t)groups)
                FAIL;
            GET_SKIP_ADJ(1);
            code--; /* The skip is relative to the first arg! */
            /* There are two possibilities here: if there is both a 'then'
               part and an 'else' part, the generated code looks like:

               GROUPREF_EXISTS
               <group>
               <skipyes>
               ...then part...
               JUMP
               <skipno>
               (<skipyes> jumps here)
               ...else part...
               (<skipno> jumps here)

               If there is only a 'then' part, it looks like:

               GROUPREF_EXISTS
               <group>
               <skip>
               ...then part...
               (<skip> jumps here)

               There is no direct way to decide which it is, and we don't want
               to allow arbitrary jumps anywhere in the code; so we just look
               for a JUMP opcode preceding our skip target.
            */
            if (skip >= 3 && skip-3 < (Py_uintptr_t)(end - code) &&
                code[skip-3] == SRE_OP_JUMP)
            {
                VTRACE(("both then and else parts present\n"));
                if (!_validate_inner(code+1, code+skip-3, groups))
                    FAIL;
                code += skip-2; /* Position after JUMP, at <skipno> */
                GET_SKIP;
                if (!_validate_inner(code, code+skip-1, groups))
                    FAIL;
                code += skip-1;
            }
            else {
                VTRACE(("only a then part present\n"));
                if (!_validate_inner(code+1, code+skip-1, groups))
                    FAIL;
                code += skip-1;
            }
            break;

        case SRE_OP_ASSERT:
        case SRE_OP_ASSERT_NOT:
            GET_SKIP;
            GET_ARG; /* 0 for lookahead, width for lookbehind */
            code--; /* Back up over arg to simplify math below */
            if (arg & 0x80000000)
                FAIL; /* Width too large */
            /* Stop 1 before the end; we check the SUCCESS below */
            if (!_validate_inner(code+1, code+skip-2, groups))
                FAIL;
            code += skip-2;
            GET_OP;
            if (op != SRE_OP_SUCCESS)
                FAIL;
            break;

        default:
            FAIL;

        }
    }

    VTRACE(("okay\n"));
    return 1;
}

static int
_validate_outer(SRE_CODE *code, SRE_CODE *end, Py_ssize_t groups)
{
    if (groups < 0 || groups > 100 || code >= end || end[-1] != SRE_OP_SUCCESS)
        FAIL;
    if (groups == 0)  /* fix for simplejson */
        groups = 100; /* 100 groups should always be safe */
    return _validate_inner(code, end-1, groups);
}

static int
_validate(PatternObject *self)
{
    if (!_validate_outer(self->code, self->code+self->codesize, self->groups))
    {
        PyErr_SetString(PyExc_RuntimeError, "invalid SRE code");
        return 0;
    }
    else
        VTRACE(("Success!\n"));
    return 1;
}

/* -------------------------------------------------------------------- */
/* match methods */

static void
match_dealloc(MatchObject* self)
{
    Py_XDECREF(self->regs);
    Py_XDECREF(self->string);
    Py_DECREF(self->pattern);
    PyObject_DEL(self);
}

static PyObject*
match_getslice_by_index(MatchObject* self, Py_ssize_t index, PyObject* def)
{
    if (index < 0 || index >= self->groups) {
        /* raise IndexError if we were given a bad group number */
        PyErr_SetString(
            PyExc_IndexError,
            "no such group"
            );
        return NULL;
    }

    index *= 2;

    if (self->string == Py_None || self->mark[index] < 0) {
        /* return default value if the string or group is undefined */
        Py_INCREF(def);
        return def;
    }

    return PySequence_GetSlice(
        self->string, self->mark[index], self->mark[index+1]
        );
}

static Py_ssize_t
match_getindex(MatchObject* self, PyObject* index)
{
    Py_ssize_t i;

    if (index == NULL)
        /* Default value */
        return 0;

    if (PyLong_Check(index))
        return PyLong_AsSsize_t(index);

    i = -1;

    if (self->pattern->groupindex) {
        index = PyObject_GetItem(self->pattern->groupindex, index);
        if (index) {
            if (PyLong_Check(index))
                i = PyLong_AsSsize_t(index);
            Py_DECREF(index);
        } else
            PyErr_Clear();
    }

    return i;
}

static PyObject*
match_getslice(MatchObject* self, PyObject* index, PyObject* def)
{
    return match_getslice_by_index(self, match_getindex(self, index), def);
}

static PyObject*
match_expand(MatchObject* self, PyObject* ptemplate)
{
    /* delegate to Python code */
    return call(
        SRE_PY_MODULE, "_expand",
        PyTuple_Pack(3, self->pattern, self, ptemplate)
        );
}

static PyObject*
match_group(MatchObject* self, PyObject* args)
{
    PyObject* result;
    Py_ssize_t i, size;

    size = PyTuple_GET_SIZE(args);

    switch (size) {
    case 0:
        result = match_getslice(self, Py_False, Py_None);
        break;
    case 1:
        result = match_getslice(self, PyTuple_GET_ITEM(args, 0), Py_None);
        break;
    default:
        /* fetch multiple items */
        result = PyTuple_New(size);
        if (!result)
            return NULL;
        for (i = 0; i < size; i++) {
            PyObject* item = match_getslice(
                self, PyTuple_GET_ITEM(args, i), Py_None
                );
            if (!item) {
                Py_DECREF(result);
                return NULL;
            }
            PyTuple_SET_ITEM(result, i, item);
        }
        break;
    }
    return result;
}

static PyObject*
match_groups(MatchObject* self, PyObject* args, PyObject* kw)
{
    PyObject* result;
    Py_ssize_t index;

    PyObject* def = Py_None;
    static char* kwlist[] = { "default", NULL };
    if (!PyArg_ParseTupleAndKeywords(args, kw, "|O:groups", kwlist, &def))
        return NULL;

    result = PyTuple_New(self->groups-1);
    if (!result)
        return NULL;

    for (index = 1; index < self->groups; index++) {
        PyObject* item;
        item = match_getslice_by_index(self, index, def);
        if (!item) {
            Py_DECREF(result);
            return NULL;
        }
        PyTuple_SET_ITEM(result, index-1, item);
    }

    return result;
}

static PyObject*
match_groupdict(MatchObject* self, PyObject* args, PyObject* kw)
{
    PyObject* result;
    PyObject* keys;
    Py_ssize_t index;

    PyObject* def = Py_None;
    static char* kwlist[] = { "default", NULL };
    if (!PyArg_ParseTupleAndKeywords(args, kw, "|O:groupdict", kwlist, &def))
        return NULL;

    result = PyDict_New();
    if (!result || !self->pattern->groupindex)
        return result;

    keys = PyMapping_Keys(self->pattern->groupindex);
    if (!keys)
        goto failed;

    for (index = 0; index < PyList_GET_SIZE(keys); index++) {
        int status;
        PyObject* key;
        PyObject* value;
        key = PyList_GET_ITEM(keys, index);
        if (!key)
            goto failed;
        value = match_getslice(self, key, def);
        if (!value) {
            Py_DECREF(key);
            goto failed;
        }
        status = PyDict_SetItem(result, key, value);
        Py_DECREF(value);
        if (status < 0)
            goto failed;
    }

    Py_DECREF(keys);

    return result;

failed:
    Py_XDECREF(keys);
    Py_DECREF(result);
    return NULL;
}

static PyObject*
match_start(MatchObject* self, PyObject* args)
{
    Py_ssize_t index;

    PyObject* index_ = NULL;
    if (!PyArg_UnpackTuple(args, "start", 0, 1, &index_))
        return NULL;

    index = match_getindex(self, index_);

    if (index < 0 || index >= self->groups) {
        PyErr_SetString(
            PyExc_IndexError,
            "no such group"
            );
        return NULL;
    }

    /* mark is -1 if group is undefined */
    return PyLong_FromSsize_t(self->mark[index*2]);
}

static PyObject*
match_end(MatchObject* self, PyObject* args)
{
    Py_ssize_t index;

    PyObject* index_ = NULL;
    if (!PyArg_UnpackTuple(args, "end", 0, 1, &index_))
        return NULL;

    index = match_getindex(self, index_);

    if (index < 0 || index >= self->groups) {
        PyErr_SetString(
            PyExc_IndexError,
            "no such group"
            );
        return NULL;
    }

    /* mark is -1 if group is undefined */
    return PyLong_FromSsize_t(self->mark[index*2+1]);
}

LOCAL(PyObject*)
_pair(Py_ssize_t i1, Py_ssize_t i2)
{
    PyObject* pair;
    PyObject* item;

    pair = PyTuple_New(2);
    if (!pair)
        return NULL;

    item = PyLong_FromSsize_t(i1);
    if (!item)
        goto error;
    PyTuple_SET_ITEM(pair, 0, item);

    item = PyLong_FromSsize_t(i2);
    if (!item)
        goto error;
    PyTuple_SET_ITEM(pair, 1, item);

    return pair;

  error:
    Py_DECREF(pair);
    return NULL;
}

static PyObject*
match_span(MatchObject* self, PyObject* args)
{
    Py_ssize_t index;

    PyObject* index_ = NULL;
    if (!PyArg_UnpackTuple(args, "span", 0, 1, &index_))
        return NULL;

    index = match_getindex(self, index_);

    if (index < 0 || index >= self->groups) {
        PyErr_SetString(
            PyExc_IndexError,
            "no such group"
            );
        return NULL;
    }

    /* marks are -1 if group is undefined */
    return _pair(self->mark[index*2], self->mark[index*2+1]);
}

static PyObject*
match_regs(MatchObject* self)
{
    PyObject* regs;
    PyObject* item;
    Py_ssize_t index;

    regs = PyTuple_New(self->groups);
    if (!regs)
        return NULL;

    for (index = 0; index < self->groups; index++) {
        item = _pair(self->mark[index*2], self->mark[index*2+1]);
        if (!item) {
            Py_DECREF(regs);
            return NULL;
        }
        PyTuple_SET_ITEM(regs, index, item);
    }

    Py_INCREF(regs);
    self->regs = regs;

    return regs;
}

static PyObject*
match_copy(MatchObject* self, PyObject *unused)
{
#ifdef USE_BUILTIN_COPY
    MatchObject* copy;
    Py_ssize_t slots, offset;

    slots = 2 * (self->pattern->groups+1);

    copy = PyObject_NEW_VAR(MatchObject, &Match_Type, slots);
    if (!copy)
        return NULL;

    /* this value a constant, but any compiler should be able to
       figure that out all by itself */
    offset = offsetof(MatchObject, string);

    Py_XINCREF(self->pattern);
    Py_XINCREF(self->string);
    Py_XINCREF(self->regs);

    memcpy((char*) copy + offset, (char*) self + offset,
           sizeof(MatchObject) + slots * sizeof(Py_ssize_t) - offset);

    return (PyObject*) copy;
#else
    PyErr_SetString(PyExc_TypeError, "cannot copy this match object");
    return NULL;
#endif
}

static PyObject*
match_deepcopy(MatchObject* self, PyObject* memo)
{
#ifdef USE_BUILTIN_COPY
    MatchObject* copy;

    copy = (MatchObject*) match_copy(self);
    if (!copy)
        return NULL;

    if (!deepcopy((PyObject**) &copy->pattern, memo) ||
        !deepcopy(&copy->string, memo) ||
        !deepcopy(&copy->regs, memo)) {
        Py_DECREF(copy);
        return NULL;
    }

#else
    PyErr_SetString(PyExc_TypeError, "cannot deepcopy this match object");
    return NULL;
#endif
}

PyDoc_STRVAR(match_doc,
"The result of re.match() and re.search().\n\
Match objects always have a boolean value of True.");

PyDoc_STRVAR(match_group_doc,
"group([group1, ...]) -> str or tuple.\n\
    Return subgroup(s) of the match by indices or names.\n\
    For 0 returns the entire match.");

PyDoc_STRVAR(match_start_doc,
"start([group=0]) -> int.\n\
    Return index of the start of the substring matched by group.");

PyDoc_STRVAR(match_end_doc,
"end([group=0]) -> int.\n\
    Return index of the end of the substring matched by group.");

PyDoc_STRVAR(match_span_doc,
"span([group]) -> tuple.\n\
    For MatchObject m, return the 2-tuple (m.start(group), m.end(group)).");

PyDoc_STRVAR(match_groups_doc,
"groups([default=None]) -> tuple.\n\
    Return a tuple containing all the subgroups of the match, from 1.\n\
    The default argument is used for groups\n\
    that did not participate in the match");

PyDoc_STRVAR(match_groupdict_doc,
"groupdict([default=None]) -> dict.\n\
    Return a dictionary containing all the named subgroups of the match,\n\
    keyed by the subgroup name. The default argument is used for groups\n\
    that did not participate in the match");

PyDoc_STRVAR(match_expand_doc,
"expand(template) -> str.\n\
    Return the string obtained by doing backslash substitution\n\
    on the string template, as done by the sub() method.");

static PyMethodDef match_methods[] = {
    {"group", (PyCFunction) match_group, METH_VARARGS, match_group_doc},
    {"start", (PyCFunction) match_start, METH_VARARGS, match_start_doc},
    {"end", (PyCFunction) match_end, METH_VARARGS, match_end_doc},
    {"span", (PyCFunction) match_span, METH_VARARGS, match_span_doc},
    {"groups", (PyCFunction) match_groups, METH_VARARGS|METH_KEYWORDS,
        match_groups_doc},
    {"groupdict", (PyCFunction) match_groupdict, METH_VARARGS|METH_KEYWORDS,
        match_groupdict_doc},
    {"expand", (PyCFunction) match_expand, METH_O, match_expand_doc},
    {"__copy__", (PyCFunction) match_copy, METH_NOARGS},
    {"__deepcopy__", (PyCFunction) match_deepcopy, METH_O},
    {NULL, NULL}
};

static PyObject *
match_lastindex_get(MatchObject *self)
{
    if (self->lastindex >= 0)
        return PyLong_FromSsize_t(self->lastindex);
    Py_INCREF(Py_None);
    return Py_None;
}

static PyObject *
match_lastgroup_get(MatchObject *self)
{
    if (self->pattern->indexgroup && self->lastindex >= 0) {
        PyObject* result = PySequence_GetItem(
            self->pattern->indexgroup, self->lastindex
            );
        if (result)
            return result;
        PyErr_Clear();
    }
    Py_INCREF(Py_None);
    return Py_None;
}

static PyObject *
match_regs_get(MatchObject *self)
{
    if (self->regs) {
        Py_INCREF(self->regs);
        return self->regs;
    } else
        return match_regs(self);
}

static PyGetSetDef match_getset[] = {
    {"lastindex", (getter)match_lastindex_get, (setter)NULL},
    {"lastgroup", (getter)match_lastgroup_get, (setter)NULL},
    {"regs",      (getter)match_regs_get,      (setter)NULL},
    {NULL}
};

#define MATCH_OFF(x) offsetof(MatchObject, x)
static PyMemberDef match_members[] = {
    {"string",  T_OBJECT,   MATCH_OFF(string),  READONLY},
    {"re",      T_OBJECT,   MATCH_OFF(pattern), READONLY},
    {"pos",     T_PYSSIZET, MATCH_OFF(pos),     READONLY},
    {"endpos",  T_PYSSIZET, MATCH_OFF(endpos),  READONLY},
    {NULL}
};

/* FIXME: implement setattr("string", None) as a special case (to
   detach the associated string, if any */

static PyTypeObject Match_Type = {
    PyVarObject_HEAD_INIT(NULL,0)
    "_" SRE_MODULE ".SRE_Match",
    sizeof(MatchObject), sizeof(Py_ssize_t),
    (destructor)match_dealloc,  /* tp_dealloc */
    0,                          /* tp_print */
    0,                          /* tp_getattr */
    0,                          /* tp_setattr */
    0,                          /* tp_reserved */
    0,                          /* tp_repr */
    0,                          /* tp_as_number */
    0,                          /* tp_as_sequence */
    0,                          /* tp_as_mapping */
    0,                          /* tp_hash */
    0,                          /* tp_call */
    0,                          /* tp_str */
    0,                          /* tp_getattro */
    0,                          /* tp_setattro */
    0,                          /* tp_as_buffer */
    Py_TPFLAGS_DEFAULT,         /* tp_flags */
    match_doc,                  /* tp_doc */
    0,                          /* tp_traverse */
    0,                          /* tp_clear */
    0,                          /* tp_richcompare */
    0,                          /* tp_weaklistoffset */
    0,                          /* tp_iter */
    0,                          /* tp_iternext */
    match_methods,              /* tp_methods */
    match_members,              /* tp_members */
    match_getset,               /* tp_getset */
};

static PyObject*
pattern_new_match(PatternObject* pattern, SRE_STATE* state, int status)
{
    /* create match object (from state object) */

    MatchObject* match;
    Py_ssize_t i, j;
    char* base;
    int n;

    if (status > 0) {

        /* create match object (with room for extra group marks) */
        /* coverity[ampersand_in_size] */
        match = PyObject_NEW_VAR(MatchObject, &Match_Type,
                                 2*(pattern->groups+1));
        if (!match)
            return NULL;

        Py_INCREF(pattern);
        match->pattern = pattern;

        Py_INCREF(state->string);
        match->string = state->string;

        match->regs = NULL;
        match->groups = pattern->groups+1;

        /* fill in group slices */

        base = (char*) state->beginning;
        n = state->charsize;

        match->mark[0] = ((char*) state->start - base) / n;
        match->mark[1] = ((char*) state->ptr - base) / n;

        for (i = j = 0; i < pattern->groups; i++, j+=2)
            if (j+1 <= state->lastmark && state->mark[j] && state->mark[j+1]) {
                match->mark[j+2] = ((char*) state->mark[j] - base) / n;
                match->mark[j+3] = ((char*) state->mark[j+1] - base) / n;
            } else
                match->mark[j+2] = match->mark[j+3] = -1; /* undefined */

        match->pos = state->pos;
        match->endpos = state->endpos;

        match->lastindex = state->lastindex;

        return (PyObject*) match;

    } else if (status == 0) {

        /* no match */
        Py_INCREF(Py_None);
        return Py_None;

    }

    /* internal error */
    pattern_error(status);
    return NULL;
}


/* -------------------------------------------------------------------- */
/* scanner methods (experimental) */

static void
scanner_dealloc(ScannerObject* self)
{
    state_fini(&self->state);
    Py_XDECREF(self->pattern);
    PyObject_DEL(self);
}

static PyObject*
scanner_match(ScannerObject* self, PyObject *unused)
{
    SRE_STATE* state = &self->state;
    PyObject* match;
    Py_ssize_t status;

    state_reset(state);

    state->ptr = state->start;

    if (state->logical_charsize == 1) {
        status = sre_match(state, PatternObject_GetCode(self->pattern));
    } else {
        status = sre_umatch(state, PatternObject_GetCode(self->pattern));
    }
    if (PyErr_Occurred())
        return NULL;

    match = pattern_new_match((PatternObject*) self->pattern,
                               state, status);

    if (status == 0 || state->ptr == state->start)
        state->start = (void*) ((char*) state->ptr + state->charsize);
    else
        state->start = state->ptr;

    return match;
}


static PyObject*
scanner_search(ScannerObject* self, PyObject *unused)
{
    SRE_STATE* state = &self->state;
    PyObject* match;
    Py_ssize_t status;

    state_reset(state);

    state->ptr = state->start;

    if (state->logical_charsize == 1) {
        status = sre_search(state, PatternObject_GetCode(self->pattern));
    } else {
        status = sre_usearch(state, PatternObject_GetCode(self->pattern));
    }
    if (PyErr_Occurred())
        return NULL;

    match = pattern_new_match((PatternObject*) self->pattern,
                               state, status);

    if (status == 0 || state->ptr == state->start)
        state->start = (void*) ((char*) state->ptr + state->charsize);
    else
        state->start = state->ptr;

    return match;
}

static PyMethodDef scanner_methods[] = {
    {"match", (PyCFunction) scanner_match, METH_NOARGS},
    {"search", (PyCFunction) scanner_search, METH_NOARGS},
    {NULL, NULL}
};

#define SCAN_OFF(x) offsetof(ScannerObject, x)
static PyMemberDef scanner_members[] = {
    {"pattern", T_OBJECT, SCAN_OFF(pattern), READONLY},
    {NULL}  /* Sentinel */
};

static PyTypeObject Scanner_Type = {
    PyVarObject_HEAD_INIT(NULL, 0)
    "_" SRE_MODULE ".SRE_Scanner",
    sizeof(ScannerObject), 0,
    (destructor)scanner_dealloc,/* tp_dealloc */
    0,                          /* tp_print */
    0,                          /* tp_getattr */
    0,                          /* tp_setattr */
    0,                          /* tp_reserved */
    0,                          /* tp_repr */
    0,                          /* tp_as_number */
    0,                          /* tp_as_sequence */
    0,                          /* tp_as_mapping */
    0,                          /* tp_hash */
    0,                          /* tp_call */
    0,                          /* tp_str */
    0,                          /* tp_getattro */
    0,                          /* tp_setattro */
    0,                          /* tp_as_buffer */
    Py_TPFLAGS_DEFAULT,         /* tp_flags */
    0,                          /* tp_doc */
    0,                          /* tp_traverse */
    0,                          /* tp_clear */
    0,                          /* tp_richcompare */
    0,                          /* tp_weaklistoffset */
    0,                          /* tp_iter */
    0,                          /* tp_iternext */
    scanner_methods,            /* tp_methods */
    scanner_members,            /* tp_members */
    0,                          /* tp_getset */
};

static PyObject*
pattern_scanner(PatternObject* pattern, PyObject* args, PyObject* kw)
{
    /* create search state object */

    ScannerObject* self;

    PyObject* string;
    Py_ssize_t start = 0;
    Py_ssize_t end = PY_SSIZE_T_MAX;
    static char* kwlist[] = { "source", "pos", "endpos", NULL };
    if (!PyArg_ParseTupleAndKeywords(args, kw, "O|nn:scanner", kwlist,
                                     &string, &start, &end))
        return NULL;

    /* create scanner object */
    self = PyObject_NEW(ScannerObject, &Scanner_Type);
    if (!self)
        return NULL;
    self->pattern = NULL;

    string = state_init(&self->state, pattern, string, start, end);
    if (!string) {
        Py_DECREF(self);
        return NULL;
    }

    Py_INCREF(pattern);
    self->pattern = (PyObject*) pattern;

    return (PyObject*) self;
}

static PyMethodDef _functions[] = {
    {"compile", _compile, METH_VARARGS},
    {"getcodesize", sre_codesize, METH_NOARGS},
    {"getlower", sre_getlower, METH_VARARGS},
    {NULL, NULL}
};

static struct PyModuleDef sremodule = {
        PyModuleDef_HEAD_INIT,
        "_" SRE_MODULE,
        NULL,
        -1,
        _functions,
        NULL,
        NULL,
        NULL,
        NULL
};

PyMODINIT_FUNC PyInit__sre(void)
{
    PyObject* m;
    PyObject* d;
    PyObject* x;

    /* Patch object types */
    if (PyType_Ready(&Pattern_Type) || PyType_Ready(&Match_Type) ||
        PyType_Ready(&Scanner_Type))
        return NULL;

    m = PyModule_Create(&sremodule);
    if (m == NULL)
        return NULL;
    d = PyModule_GetDict(m);

    x = PyLong_FromLong(SRE_MAGIC);
    if (x) {
        PyDict_SetItemString(d, "MAGIC", x);
        Py_DECREF(x);
    }

    x = PyLong_FromLong(sizeof(SRE_CODE));
    if (x) {
        PyDict_SetItemString(d, "CODESIZE", x);
        Py_DECREF(x);
    }

    x = PyLong_FromUnsignedLong(SRE_MAXREPEAT);
    if (x) {
        PyDict_SetItemString(d, "MAXREPEAT", x);
        Py_DECREF(x);
    }

    x = PyUnicode_FromString(copyright);
    if (x) {
        PyDict_SetItemString(d, "copyright", x);
        Py_DECREF(x);
    }
    return m;
}

#endif /* !defined(SRE_RECURSIVE) */

/* vim:ts=4:sw=4:et
*/<|MERGE_RESOLUTION|>--- conflicted
+++ resolved
@@ -800,17 +800,11 @@
     if (ctx->pattern[0] == SRE_OP_INFO) {
         /* optimization info block */
         /* <INFO> <1=skip> <2=flags> <3=min> ... */
-<<<<<<< HEAD
         if (ctx->pattern[3] && (Py_uintptr_t)(end - ctx->ptr)/state->charsize < ctx->pattern[3]) {
-            TRACE(("reject (got %d chars, need %d)\n",
-                   (end - ctx->ptr)/state->charsize, ctx->pattern[3]));
-=======
-        if (ctx->pattern[3] && (end - ctx->ptr)/state->charsize < ctx->pattern[3]) {
             TRACE(("reject (got %" PY_FORMAT_SIZE_T "d chars, "
                    "need %" PY_FORMAT_SIZE_T "d)\n",
                    (end - ctx->ptr)/state->charsize,
                    (Py_ssize_t) ctx->pattern[3]));
->>>>>>> 134f0de6
             RETURN_FAILURE;
         }
         ctx->pattern += ctx->pattern[1] + 1;
